[tool.poetry]
name = "mosaik"
version = "3.3.2"
description = "mosaik is a flexible smart-grid co-simulation framework"
authors = ["mosaik development team <mosaik@offis.de>"]
license = "LGPL-2.1-only"
readme = ["README.rst", "CHANGES.rst", "AUTHORS.rst"]
homepage = "https://mosaik.offis.de/"
repository = "https://gitlab.com/mosaik/mosaik"
documentation = "https://mosaik.readthedocs.io/"
classifiers = [
    "Development Status :: 5 - Production/Stable",
    "Environment :: Console",
    "Intended Audience :: Science/Research",
    "Natural Language :: English",
    "Operating System :: OS Independent",
    "Topic :: Scientific/Engineering",
    "Topic :: Software Development :: Libraries :: Python Modules",
]

[tool.poetry.dependencies]
python = "^3.8"
loguru = ">=0.6, <1"
networkx = "^2.5"
tqdm = "^4.64.1"
typing-extensions = "^4.5"
mosaik-api-v3 = "^3.0.9"

[tool.poetry.group.dev.dependencies]
tox = "^3.20.1"
ruff = "^0.3.5"

[tool.poetry.group.test.dependencies]
pytest = "7.2.2"
pytest-cov = "^2.8.1"
pytest-benchmark = "^4.0.0"
pytest-asyncio = "^0.20.3"
<<<<<<< HEAD
hypothesis = "^6.96.1"
=======
tox = "^3.20.1"
icecream = "^2.1.3"
>>>>>>> 524101b2

[tool.poetry.group.docs.dependencies]
sphinx = {version = "^7.2.5", python = "^3.9"}
sphinx-rtd-theme = "^1.3.0"
sphinx-toolbox = "^3.5.0"
mosaik-heatpump = "^1.0"

[tool.poetry.group.plotting.dependencies]
matplotlib = { version = "^3.8.2", markers = "python_version >= '3.9'" }

<<<<<<< HEAD
[tool.ruff.lint]
extend-select = ["C", "W"]
mccabe.max-complexity = 11

[tool.pytest.ini_options]
markers = [
    "cmd_process: Contains a simulator started using cmd",
]
xfail_strict = true
filterwarnings = [
    "error::pytest.PytestUnraisableExceptionWarning",
]
addopts = [
    "--doctest-glob='*.rst'"
]

[tool.pyright]
typeCheckingMode = "strict"
reportIncompatibleMethodOverride = "warning"
reportUninitializedInstanceVariable = "warning"
reportUnnecessaryIsInstance = "none"
reportUnusedImport = "warning"

=======
>>>>>>> 524101b2
[build-system]
requires = ["poetry-core"]
build-backend = "poetry.core.masonry.api"<|MERGE_RESOLUTION|>--- conflicted
+++ resolved
@@ -35,12 +35,9 @@
 pytest-cov = "^2.8.1"
 pytest-benchmark = "^4.0.0"
 pytest-asyncio = "^0.20.3"
-<<<<<<< HEAD
 hypothesis = "^6.96.1"
-=======
 tox = "^3.20.1"
 icecream = "^2.1.3"
->>>>>>> 524101b2
 
 [tool.poetry.group.docs.dependencies]
 sphinx = {version = "^7.2.5", python = "^3.9"}
@@ -51,7 +48,6 @@
 [tool.poetry.group.plotting.dependencies]
 matplotlib = { version = "^3.8.2", markers = "python_version >= '3.9'" }
 
-<<<<<<< HEAD
 [tool.ruff.lint]
 extend-select = ["C", "W"]
 mccabe.max-complexity = 11
@@ -59,6 +55,7 @@
 [tool.pytest.ini_options]
 markers = [
     "cmd_process: Contains a simulator started using cmd",
+    "weak: Contains a weak connection"
 ]
 xfail_strict = true
 filterwarnings = [
@@ -75,8 +72,6 @@
 reportUnnecessaryIsInstance = "none"
 reportUnusedImport = "warning"
 
-=======
->>>>>>> 524101b2
 [build-system]
 requires = ["poetry-core"]
 build-backend = "poetry.core.masonry.api"