from __future__ import annotations

from abc import ABC, abstractmethod
import asyncio
from copy import deepcopy
from inspect import isgeneratorfunction
from typing import Any, Dict, Iterator, List, Tuple
from loguru import logger

<<<<<<< HEAD
from mosaik_api import check_api_compliance, MosaikProxy, Simulator
from mosaik_api.connection import Channel, EndOfRequests
from mosaik_api.types import Meta, SimId, OutputData, InputData
=======
import mosaik_api_v3
from mosaik import _version
from mosaik.exceptions import ScenarioError

if TYPE_CHECKING:
    from mosaik.simmanager import MosaikRemote
    from mosaik.scenario import Meta, SimId, OutputData, InputData

API_MAJOR = _version.VERSION_INFO[0]  # Current major version of the sim API
API_MINOR = _version.VERSION_INFO[1]  # Current minor version of the sim API
API_VERSION = '%s.%s' % (API_MAJOR, API_MINOR)  # Current version of the API


class APIProxy(ABC):
    """
    This is a proxy for a mosaik simulator that provides asynchronous access to its
    standard and extra methods.
    """

    _mosaik_remote: MosaikRemote
    _old_api: bool
    _api_compliant: bool
    meta: Meta

    def __init__(self, mosaik_remote: MosaikRemote):
        self._mosaik_remote = mosaik_remote
        self._old_api = False
        self._api_compliant = True

    async def init(self, sid, *, time_resolution: float, **kwargs) -> None:
        if self._api_compliant:
            kwargs["time_resolution"] = time_resolution
>>>>>>> 63448c9e

from mosaik.exceptions import ScenarioError


class Proxy(ABC):
    """A proxy for a mosaik simulator from the view of a mosaik
    scenario.
    
    Generally, this will be a ``BaseProxy`` subclass wrapped in the
    appropriate ``Adapter`` subclasses to bring the interface of the
    connected simulator in line with the most up-to-date API version.
    """
    @abstractmethod
    async def send(self, request: Any) -> Any:
        """Send a request to the connected simulator.
        
        :param request: Generally, this will be a three-tuple consisting
        of a function name, a list of positional arguments and a dict
        of named arguments.
        :return: The return value from the remote simulator (depends on
        the specified function).
        """
        raise NotImplementedError()

    @property
    @abstractmethod
    def meta(self) -> Meta:
        """The meta of the connected simulator, as adapted by the
        adapters.
        """
        raise NotImplementedError()

    @abstractmethod
    async def stop(self) -> None:
        """Stop the connected simulator. This is not handled via
        ``send`` as there are extra steps to be taken to close the
        connection cleanly.
        """
        raise NotImplementedError()


class BaseProxy(Proxy):
    """A base ``Proxy`` for a connected simulator that simply sends all
    requests along unchanged. This will usually be wrapped in one or
    more ``Adapter``s to allow treating the simulator as up-to-date from
    other parts of mosaik.
    """

    @abstractmethod
    async def init(
        self, sid: SimId, *, time_resolution: float, **sim_params
    ) -> List[int]:
        """Initialize the simulator by sending the ``init`` call. The
        ``meta`` returned by the simulator will be saved to be retrieved
        using the ``meta`` property.
        
        :param sid: The ``SimId`` that mosaik assigns to this simulator
        instance
        :param time_resolution: The time resolution of the simulation,
        i.e. how many seconds correspond to one mosaik time step.
        :param sim_params: The params sent to the simulator for
        initialization.
        """
        raise NotImplementedError()


class LocalProxy(BaseProxy):
    """
    Proxy for a local simulator. This mainly wraps each mosaik method in
    a coroutine.
    """
<<<<<<< HEAD
    sim: Simulator
    """The underlying ``mosaik_api.Simulator."""

    def __init__(self, sim: Simulator, mosaik_remote: MosaikProxy):
        super().__init__()
        self.sim = sim
        sim.mosaik = mosaik_remote

    async def init(self, sid, **kwargs) -> List[int]:
        if check_api_compliance(self.sim):
            forced_old_api = False
        else:
            forced_old_api = True
            del kwargs["time_resolution"]
=======
    sim: mosaik_api_v3.Simulator

    def __init__(self, mosaik_remote: MosaikRemote, sim: mosaik_api_v3.Simulator):
        super().__init__(mosaik_remote)
        self.sim = sim
        self._api_compliant = mosaik_api_v3.check_api_compliance(sim)
        sim.mosaik = mosaik_remote  # type: ignore
>>>>>>> 63448c9e

        meta = await self.send(["init", (sid,), kwargs])
        self._meta = deepcopy(meta)
        version = extract_version(meta)
        if forced_old_api and version >= [3]:
            raise ScenarioError(
                "The underlying simulator is not compliant with the high-level API "
                "version 3 (or higher) (because its init method is missing the "
                "time_resolution keyword parameter or its step method is missing the "
                "max_advance parameter), but it claims to be of version "
                f"{'.'.join(map(str, version))} in its meta's api_version field."
            )
        return version

    @property
    def meta(self):
        return self._meta

    async def send(self, request):
        func_name, args, kwargs = request
        func = getattr(self.sim, func_name)
        # A simulator that makes requests back to mosaik (like set_data or set_event)
        # will have generator functions instead of normal functions as its init, create,
        # step and/or get_data. It will yield coroutines that produce the required
        # information, which we have to await. (This is due to simpy, which used
        # generator functions for its asynchronicity; we didn't want to break the API.)
        # TODO: Maybe check this during __init__ and create the right methods instead of
        # checking for isgeneratorfunction on each call?
        if isgeneratorfunction(func):
            gen = func(*args, **kwargs)
            try:
                incoming_request = next(gen)
                while True:
                    incoming_request = gen.send(await incoming_request)
            except StopIteration as stop:
                return stop.value
        else:
            return func(*args, **kwargs)

    async def stop(self):
        self.sim.finalize()


class RemoteProxy(BaseProxy):
    _channel: Channel
    _reader_task: asyncio.Task
    _pending_requests: Dict[int, asyncio.Future]
    _outgoing_msg_counter: Iterator[int]
    _mosaik_remote: MosaikProxy

    def __init__(self, channel: Channel, mosaik_remote: MosaikProxy):
        super().__init__()
        self._channel = channel
        self._mosaik_remote = mosaik_remote
        self._reader_task = asyncio.create_task(
            self._handle_remote_requests()
        )

    async def _handle_remote_requests(self):
        try:
            while True:
                request = await self._channel.next_request()
                func_name, args, kwargs = request.content
                func = getattr(self._mosaik_remote, func_name)
                try:
                    result = await func(*args, **kwargs)
                    await request.set_result(result)
                except Exception as e:
                    await request.set_exception(e)
        except EndOfRequests:
            pass
        except RuntimeError as e:
            if e.args[0] != 'Event loop is closed':
                logger.exception(
                    "Something went wrong in _handle_remote_requests, "
                    f"exception type {type(e)}")
                await self.stop()
        except Exception as e:
            logger.exception(
                "Something went wrong in _handle_remote_requests, "
                f"exception type {type(e)}")
            await self.stop()

    async def init(self, sid: SimId, **kwargs) -> List[int]:
        self._meta = await self.send(["init", (sid,), kwargs])
        return extract_version(self._meta)
    
    @property
    def meta(self) -> Meta:
        return self._meta
    
    async def send(self, request: Any) -> Any:
        return await self._channel.send(request)

    async def stop(self) -> None:
        try:
            await asyncio.wait_for(
                self._channel.send(["stop", [], {}]),
                0.1,
            )
        except asyncio.IncompleteReadError:
            pass
        except asyncio.TimeoutError:
            self._channel.close()
        await self._reader_task


def extract_version(meta) -> List[int]:
    if "api_version" not in meta:
        return [1]
    else:
        return list(map(int, meta["api_version"].split(".")))<|MERGE_RESOLUTION|>--- conflicted
+++ resolved
@@ -7,45 +7,10 @@
 from typing import Any, Dict, Iterator, List, Tuple
 from loguru import logger
 
-<<<<<<< HEAD
-from mosaik_api import check_api_compliance, MosaikProxy, Simulator
-from mosaik_api.connection import Channel, EndOfRequests
-from mosaik_api.types import Meta, SimId, OutputData, InputData
-=======
-import mosaik_api_v3
+from mosaik_api_v3 import check_api_compliance, MosaikProxy, Simulator
+from mosaik_api_v3.connection import Channel, EndOfRequests
+from mosaik_api_v3.types import Meta, SimId, OutputData, InputData
 from mosaik import _version
-from mosaik.exceptions import ScenarioError
-
-if TYPE_CHECKING:
-    from mosaik.simmanager import MosaikRemote
-    from mosaik.scenario import Meta, SimId, OutputData, InputData
-
-API_MAJOR = _version.VERSION_INFO[0]  # Current major version of the sim API
-API_MINOR = _version.VERSION_INFO[1]  # Current minor version of the sim API
-API_VERSION = '%s.%s' % (API_MAJOR, API_MINOR)  # Current version of the API
-
-
-class APIProxy(ABC):
-    """
-    This is a proxy for a mosaik simulator that provides asynchronous access to its
-    standard and extra methods.
-    """
-
-    _mosaik_remote: MosaikRemote
-    _old_api: bool
-    _api_compliant: bool
-    meta: Meta
-
-    def __init__(self, mosaik_remote: MosaikRemote):
-        self._mosaik_remote = mosaik_remote
-        self._old_api = False
-        self._api_compliant = True
-
-    async def init(self, sid, *, time_resolution: float, **kwargs) -> None:
-        if self._api_compliant:
-            kwargs["time_resolution"] = time_resolution
->>>>>>> 63448c9e
-
 from mosaik.exceptions import ScenarioError
 
 
@@ -116,7 +81,6 @@
     Proxy for a local simulator. This mainly wraps each mosaik method in
     a coroutine.
     """
-<<<<<<< HEAD
     sim: Simulator
     """The underlying ``mosaik_api.Simulator."""
 
@@ -131,15 +95,6 @@
         else:
             forced_old_api = True
             del kwargs["time_resolution"]
-=======
-    sim: mosaik_api_v3.Simulator
-
-    def __init__(self, mosaik_remote: MosaikRemote, sim: mosaik_api_v3.Simulator):
-        super().__init__(mosaik_remote)
-        self.sim = sim
-        self._api_compliant = mosaik_api_v3.check_api_compliance(sim)
-        sim.mosaik = mosaik_remote  # type: ignore
->>>>>>> 63448c9e
 
         meta = await self.send(["init", (sid,), kwargs])
         self._meta = deepcopy(meta)
