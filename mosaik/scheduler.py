--- conflicted
+++ resolved
@@ -165,8 +165,6 @@
     return keep_running
 
 
-<<<<<<< HEAD
-=======
 def warn_if_successors_terminated(world, sim):
     if 'warn_if_successors_terminated' in sim.meta:
         should_warn = sim.meta['warn_if_successors_terminated']
@@ -181,15 +179,6 @@
                        f"is still running.")
 
 
-def get_next_step(sim):
-    next_step = heappop(sim.next_steps) if sim.next_steps else None
-    if next_step:
-        next_step = max(next_step, sim.progress)
-
-    return next_step
-
-
->>>>>>> bdcbd48c
 def has_next_step(world, sim):
     """
     Return an :class:`~simpy.events.Event` that is triggered when *sim*
