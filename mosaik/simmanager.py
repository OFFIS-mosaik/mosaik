--- conflicted
+++ resolved
@@ -38,16 +38,10 @@
 )
 from typing_extensions import Literal
 
-<<<<<<< HEAD
 if 'Windows' in platform.system():
     from subprocess import CREATE_NEW_CONSOLE
 
-from simpy.io import select as backend
-from simpy.io.packet import PacketUTF8 as Packet
-from simpy.io.json import JSON as JSON_RPC  # JSON is actually an object
 from mosaik import _version
-=======
->>>>>>> 7727e9e5
 import mosaik_api
 
 from mosaik.exceptions import ScenarioError, SimulationError
@@ -189,17 +183,12 @@
 async def start_proc(
     world: World,
     sim_name: str,
-<<<<<<< HEAD
-    sim_config: Dict[Literal['cmd', 'cwd', 'env', 'new_console'], Any],
+    sim_config: Dict[Literal['cmd', 'cwd', 'env', 'posix', 'new_console'], Any],
     sim_id: SimId,
     time_resolution: float,
-    sim_params: Dict[str, Any]
-) -> SimProxy:
-=======
-    sim_config: Dict[Literal['cmd', 'cwd', 'env', 'posix'], str],
+    sim_params: Dict[str, Any],
     mosaik_remote: MosaikRemote,
 ) -> APIProxy:
->>>>>>> 7727e9e5
     """
     Start a new process for simulator *sim_name* based on its config entry
     *sim_config*.
