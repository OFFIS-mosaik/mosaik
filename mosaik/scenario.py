"""
This module provides the interface for users to create simulation scenarios for
mosaik.

The :class:`World` holds all necessary data for the simulation and allows the
user to start simulators. It provides a :class:`ModelFactory` (and
a :class:`ModelMock`) via which the user can instantiate model instances
(*entities*). The method :meth:`World.run()` finally starts the simulation.
"""
from __future__ import annotations

import asyncio
from collections import defaultdict
from copy import copy
import itertools
from loguru import logger
import networkx
from tqdm import tqdm
from typing import (
    Any,
    Callable,
    Dict,
    FrozenSet,
    Iterable,
    List,
    Optional,
    Set,
    Tuple,
    Union,
)
import warnings
from typing_extensions import Literal, TypeAlias, TypedDict

from mosaik_api_v3.connection import Channel
from mosaik_api_v3.types import Attr, CreateResult, EntityId, FullId, ModelDescription, ModelName, SimId

from mosaik import simmanager
from mosaik.dense_time import DenseTime
from mosaik.proxies import Proxy
from mosaik.simmanager import SimRunner, MosaikConfigTotal
from mosaik import scheduler
from mosaik.exceptions import ScenarioError, SimulationError
from mosaik.in_or_out_set import OutSet, InOrOutSet, parse_set_triple, wrap_set


class MosaikConfig(TypedDict, total=False):
    addr: Tuple[str, int | None]
    start_timeout: float
    stop_timeout: float

base_config: MosaikConfigTotal = {
    "addr": ("127.0.0.1", None),
    "start_timeout": 10,  # seconds
    "stop_timeout": 10,  # seconds
}

FULL_ID = simmanager.FULL_ID

SENTINEL = object()
"""Sentinel for initial data call (we can't use None as the user might
want to supply that value.)
"""


class ModelOptionals(TypedDict, total=False):
    env: Dict[str, str]
    """The environment variables to set for this simulator."""
    cwd: str
    """The current working directory for this simulator."""
    api_version: str
    """The API version of the connected simulator. Set this to suppress
    warnings about this simulator being outdated.
    """


class PythonModel(ModelOptionals):
    python: str
    """The Simulator subclass for this simulator, encoded as a string
    `module_name:ClassName`."""


class ConnectModel(ModelOptionals):
    connect: str
    """The `host:port` address for this simulator."""


class CmdModel(ModelOptionals):
    cmd: str
    """The command to start this simulator. String %(python)s will be replaced
    by the python command used to start this scenario, %(addr)s will be replaced
    by the `host:port` combination to which the simulator should connect."""


SimConfig: TypeAlias = Dict[str, Union[PythonModel, ConnectModel, CmdModel]]
"""Description of all the simulators you intend to use in your
simulation.
"""


class World(object):
    """
    The world holds all data required to specify and run the scenario.

    It provides a method to start a simulator process (:meth:`start()`) and
    manages the simulator instances.

    You have to provide a *sim_config* which tells the world which simulators
    are available and how to start them. See :func:`mosaik.simmanager.start()`
    for more details.

    *mosaik_config* can be a dict or list of key-value pairs to set addional
    parameters overriding the defaults::

        {
            'addr': ('127.0.0.1', 5555),
            'start_timeout': 2,  # seconds
            'stop_timeout': 2,   # seconds
        }

    Here, *addr* is the network address that mosaik will bind its socket to.
    *start_timeout* and *stop_timeout* specifiy a timeout (in seconds) for
    starting/stopping external simulator processes.

    If *execution_graph* is set to ``True``, an execution graph will be created
    during the simulation. This may be useful for debugging and testing. Note,
    that this increases the memory consumption and simulation time.
    """

    sim_config: SimConfig
<<<<<<< HEAD
    config: MosaikConfigTotal
=======
    """The config dictionary that tells mosaik how to start a simulator.
    """
    config: _MosaikConfigTotal
    """The config dictionary for general mosaik settings."""
>>>>>>> f69d027a
    until: int
    """The time until which this simulation will run."""
    rt_factor: Optional[float]
    """The number of real-time seconds corresponding to one mosaik step."""

    time_resolution: float
    """The number of seconds that correspond to one mosaik time step in
    this situation. The default value is 1.0, meaning that one integer
    step corresponds to one second simulated time.
    """
    max_loop_iterations: int
    """The number of iterations allowed for same-time loops within one
    time step. This is checked to prevent accidental infinite loops.
    Increase this value if your same-time loops require many iterations
    to converge.
    """

    sim_progress: float
    """The progress of the entire simulation (in percent)."""
    use_cache: bool
    loop: asyncio.AbstractEventLoop
    sims: Dict[SimId, simmanager.SimRunner]
    """A dictionary of already started simulators instances."""
    _sim_ids: Dict[ModelName, itertools.count[int]]

    entity_graph: networkx.Graph[FullId]
    """The :class:`graph <networkx.Graph>` of related entities.
    Nodes are ``(sid, eid)`` tuples. Each note has an attribute
    *entity* with an :class:`Entity`.
    """

    def __init__(
        self,
        sim_config: SimConfig,
        mosaik_config: Optional[MosaikConfig] = None,
        time_resolution: float = 1.,
        debug: bool = False,
        cache: bool = True,
        max_loop_iterations: int = 100,
        asyncio_loop: Optional[asyncio.AbstractEventLoop] = None,
    ):
        self.sim_config = sim_config

        self.config = copy(base_config)
        if mosaik_config:
            self.config.update(mosaik_config)

        self.sims = {}
        self.time_resolution = time_resolution
        self.max_loop_iterations = max_loop_iterations

        if asyncio_loop:
            self.loop = asyncio_loop
        else:
            self.loop = asyncio.new_event_loop()
            asyncio.set_event_loop(self.loop)

        self.entity_graph = networkx.Graph()
        self.sim_progress = 0

        self._debug = False
        if debug:
            logger.warning(
                "You are running your simulation in debug mode. This can lead to "
                "significant slow-downs, as it will create a graph of the entire "
                "execution. Only use this mode if you intend to analyze the execution "
                "graph afterwards."
            )
            self._debug = True
            self.execution_graph: networkx.DiGraph[Tuple[SimId, DenseTime]] = networkx.DiGraph()

        # Contains ID counters for each simulator type.
        self._sim_ids = defaultdict(itertools.count)
        self.use_cache = cache

    def start(
        self,
        sim_name: str,
        sim_id: Optional[SimId] = None,
        **sim_params: Any,
    ) -> ModelFactory:
        """
        Start the simulator named *sim_name* and return a
        :class:`ModelFactory` for it.
        """
        if not sim_id:
            counter = self._sim_ids[sim_name]
            sim_id = '%s-%s' % (sim_name, next(counter))
        if sim_id in self.sims:
            raise ScenarioError(
                f"A simulator with sim_id '{sim_id}' has already been started. "
                "Choose a different sim_id."
            )
        logger.info(
            'Starting "{sim_name}" as "{sim_id}" ...',
            sim_name=sim_name,
            sim_id=sim_id,
        )
        proxy = self.loop.run_until_complete(
            simmanager.start(self, sim_name, sim_id, self.time_resolution, sim_params)
        )
        # Create the ModelFactory before the SimRunner as it performs
        # some checks on the simulator's meta.
        model_factory = ModelFactory(self, sim_id, proxy)
        self.sims[sim_id] = SimRunner(sim_id, proxy)
        if self.use_cache:
            self.sims[sim_id].outputs = {}
        return model_factory

    def connect_one(
        self,
        src: Entity,
        dest: Entity,
        src_attr: Attr,
        dest_attr: Optional[Attr] = None,
        time_shifted: Union[bool, int] = False,
        weak: bool = False,
        initial_data: Any = SENTINEL,
    ):
        if not dest_attr:
            dest_attr = src_attr

        src_sim = self.sims[src.sid]
        dest_sim = self.sims[dest.sid]
        
        src_port = (src.eid, src_attr)
        dest_port = (dest.eid, dest_attr)

        problems: List[str] = []
        
        if src_attr not in src.model_mock.output_attrs:
            problems.append(
                "the source attribute does not exist"
            )
        if dest_attr not in dest.model_mock.input_attrs:
            problems.append(
                "the destination attribute does not exist"
            )

        if (time_shifted or weak) and dest_attr in dest.model_mock.measurement_inputs:
            if initial_data is SENTINEL:
                problems.append(
                    "weak or time-shifted connection into non-trigger attribute "
                    "requires initial data"
                )
        elif initial_data is not SENTINEL:
            logger.warning(
                f"Gave initial data for connection from {src.full_id}.{src_attr} to "
                f"{dest.full_id}.{dest_attr} where it is not needed"
            )

        if problems:
            raise ScenarioError(
                f"The are problems connecting {src.full_id}.{src_attr} to "
                f"{dest.full_id}.{dest_attr}:\n- "
                + "\n- ".join(problems)
            )

        if (
            dest_attr in dest.model_mock.measurement_inputs
            and src_attr in src.model_mock.event_outputs
        ):
            logger.warning(
                f"A connection between the non-persistent attribute {src_attr} of "
                f"{src.sid} and the non-trigger attribute {dest_attr} of "
                f"{dest.sid} is not recommended. This might cause problems in the "
                "simulation! See also: https://mosaik.readthedocs.io/en/latest/"
                "scenario-definition.html#connecting-entities"
            )

        delay = DenseTime(time_shifted, weak)
        dest_sim.input_delays[src_sim] = min(dest_sim.input_delays.get(src_sim, delay), delay)

        is_pulled = src_sim.outputs is not None and src.is_persistent(src_attr)
        
        if src.is_persistent(src_attr) and not self.use_cache:
            dest_sim.persistent_inputs.setdefault(dest.eid, {}).setdefault(dest_attr, {}).setdefault(src.full_id, None)

        src_sim.output_request.setdefault(src.eid, []).append(src_attr)

        if is_pulled:
            dest_sim.pulled_inputs.setdefault((src_sim, time_shifted), set()).add((src_port, dest_port))
        else:
            src_sim.output_to_push.setdefault(src_port, []).append((dest_sim, time_shifted, dest_port))

        src_sim.successors.add(dest_sim)

        if dest.triggered_by(dest_attr):
            src_sim.triggers.setdefault(src_port, []).append((dest_sim, delay))

        if initial_data is not SENTINEL:
            if is_pulled:
                src_sim.outputs.setdefault(
                    -int(time_shifted), {}
                ).setdefault(src.eid, {})[src_attr] = initial_data
            else:
                dest_sim.persistent_inputs.setdefault(
                    dest.eid, {}
                ).setdefault(dest_attr, {})[src.full_id] = initial_data

        self.entity_graph.add_edge(src.full_id, dest.full_id)
    
    def connect_async_requests(self, src: ModelFactory, dest: ModelFactory):
        warnings.warn(
            "Connections with async_requests are deprecated. They and the set_data "
            "function will be removed in a future release. Use time_shifted and weak "
            "connections instead.",
            category=DeprecationWarning,
        )
        src_sim = self.sims[src._sid]
        dest_sim = self.sims[dest._sid]
        src_sim.successors.add(dest_sim)
        src_sim.successors_to_wait_for.add(dest_sim)
        # DenseTime(0) is always minimal, so we dont need to compare to
        # previous value of input_delays[src_sim]
        dest_sim.input_delays[src_sim] = DenseTime(0)  
         
    def connect(
        self,
        src: Entity,
        dest: Entity,
        *attr_pairs: Union[str, Tuple[str, str]],  # type: ignore
        async_requests: bool = False,
        time_shifted: Union[bool, int] = False,
        initial_data: Dict[Attr, Any] = {},
        weak: bool = False
    ):
        """
        Connect the *src* entity to *dest* entity.

        Establish a data-flow for each ``(src_attr, dest_attr)`` tuple in
        *attr_pairs*. If *src_attr* and *dest_attr* have the same name, you
        you can optionally only pass one of them as a single string.

        Raise a :exc:`~mosaik.exceptions.ScenarioError` if both entities share
        the same simulator instance, if at least one (src. or dest.) attribute
        in *attr_pairs* does not exist, or if the connection would introduce
        a cycle in the data-flow (e.g., A → B → C → A).

        If the *dest* simulator may make asynchronous requests to mosaik to
        query data from *src* (or set data to it), *async_requests* should be
        set to ``True`` so that the *src* simulator stays in sync with *dest*.

        An alternative to asynchronous requests are time-shifted connections.
        Their data flow is always resolved after normal connections so that
        cycles in the data-flow can be realized without introducing deadlocks.
        For such a connection *time_shifted* should be set to ``True`` and
        *initial_data* should contain a dict with input data for the first
        simulation step of the receiving simulator.

        An alternative to using async_requests to realize cyclic data-flow
        is given by the time_shifted kwarg. If set to ``True`` it marks the
        connection as cycle-closing (e.g. C → A). It must always be used with
        initial_data specifying a dict with the data sent to the destination
        simulator at the first step (e.g. *{'src_attr': value}*).
        """

        # Expand single attributes "attr" to ("attr", "attr") tuples:
        attr_pairs: Set[Tuple[Attr, Attr]] = set(
            (a, a) if isinstance(a, str) else a for a in attr_pairs
        )
        errors: List[ScenarioError] = []
        for src_attr, dest_attr in attr_pairs:
            try:
                self.connect_one(
                    src,
                    dest,
                    src_attr,
                    dest_attr,
                    time_shifted=time_shifted,
                    weak=weak,
                    initial_data=initial_data.get(src_attr, SENTINEL),
                )
            except ScenarioError as e:
                errors.append(e)

        if async_requests:
            self.connect_async_requests(src.model_mock._factory, dest.model_mock._factory)

        if errors:
            raise ScenarioError(
                "While connecting entities, the following errors occurred:\n - "
                + "\n - ".join(str(e) for e in errors)
            )

        trigger: Set[Tuple[EntityId, Attr]] = set()
        for src_attr, dest_attr in attr_pairs:
            if (dest.triggered_by(dest_attr)):
                trigger.add((src.eid, src_attr))

        # Add relation in entity_graph
        self.entity_graph.add_edge(src.full_id, dest.full_id)

    def set_initial_event(self, sid: SimId, time: int = 0):
        """
        Set an initial step for simulator *sid* at time *time* (default=0).
        """
        self.sims[sid].next_steps = [DenseTime(time)]

    def get_data(
        self,
        entity_set: Iterable[Entity],
        *attributes: Attr,
    ) -> Dict[Entity, Dict[Attr, Any]]:
        """
        Get and return the values of all *attributes* for each entity of an
        *entity_set*.

        The return value is a dict mapping the entities of *entity_set* to
        dicts containing the values of each attribute in *attributes*::

            {
                Entity(...): {
                    'attr_1': 'val_1',
                    'attr_2': 'val_2',
                    ...
                },
                ...
            }
        """
        outputs_by_sim = defaultdict(dict)
        for entity in entity_set:
            outputs_by_sim[entity.sid][entity.eid] = attributes

        async def request_data():
            requests = {
                sid: asyncio.create_task(self.sims[sid].get_data(outputs))
                for sid, outputs in outputs_by_sim.items()
            }
            try:
                await asyncio.gather(*requests.values())
            except ConnectionError as e:
                # Try to find the simulator that closed its connection
                for sid, task in requests.items():
                    if task.exception():
                        raise SimulationError(
                            f"Simulator '{sid}' closed its connection while executing "
                            "`World.get_data()`.",
                            e,
                        ) from None
                else:
                    raise RuntimeError(
                        "Could not determine which simulator closed its connection."
                    )

            results_by_sim = {}
            for sid, task in requests.items():
                results_by_sim[sid] = task.result()

            return results_by_sim

        results_by_sim = self.loop.run_until_complete(request_data())
        results = {}
        for entity in entity_set:
            results[entity] = results_by_sim[entity.sid][entity.eid]

        return results

    
    def run(
        self,
        until: int,
        rt_factor: Optional[float] = None,
        rt_strict: bool = False,
        print_progress: Union[bool, Literal["individual"]] = True,
        lazy_stepping: bool = True,
    ):
        """Start the simulation until the simulation time *until* is
        reached.

        Before this method returns, it stops all simulators and closes
        mosaik's server socket. So this method should only be called
        once.

        :param until: The end of the simulation in mosaik time steps
            (exclusive).

        :param rt_factor: The real-time factor. If set to a number > 0,
            the simulation will run in real-time mode. A real-time 
            factor of 1. means that 1 second in simulated time takes
            1 second in real time. An real-time factor of 0.5 will let
            the simulation run twice as fast as real time. For correct
            behavior of the real-time factor, the time resolution of the
            scenario has to be set adequately (the default is 1 second).

        :param rt_strict: If the simulators are too slow for the
            real-time factor you chose, mosaik will only print a warning
            by default. In order to raise a :exc:`RuntimeError` instead,
            you can set *rt_strict* to ``True``.

        :param print_progress: Whether progress bars are printed while
            the simulation is running. The default is to print one bar
            representing the global progress of the simulation. You can
            also set the value to ``'individual'`` to get one bar per
            simulator in your simulation (in addition to the global
            one). A value of ``False`` turns off the progress bars
            completely.
            
            The progress bars use
            `tqdm <https://pypi.org/project/tqdm/>`_; see their
            documentation on how to write to the console without
            interfering with the bars.

        :param lazy_stepping: Whether to prevent simulators from running
            ahead of their successors by more than one step. If
            ``False`` a simulator always steps as long all input is
            provided. This might decrease the simulation time but
            increase the memory consumption.
        """
        if hasattr(self, "until"):
            raise RuntimeError(
                "Simulation has already been run and can only be run once for a World "
                "instance."
            )

        # Check if a simulator is not connected to anything:
        # TODO: Rebuild this test without df_graph (or maybe check for
        # connectedness instead).

        # Creating the topological ranking will ensure that there are no
        # cycles in the dataflow graph that are not resolved using
        # time-shifted or weak connections.
        self.ensure_no_dataflow_cycles()

        self.cache_triggering_ancestors()

        logger.info('Starting simulation.')
        # 11 is the length of "Total: 100%"
        max_sim_id_len = max(max(len(str(sid)) for sid in self.sims), 11)
        until_len = len(str(until))
        self.tqdm = tqdm(
            total=until,
            disable=not print_progress,
            colour='green',
            bar_format=(
                None
                if print_progress != 'individual'
                else (
                    "Total:%s {percentage:3.0f}%% |{bar}| %s{elapsed}<{remaining}" %
                    (" " * (max_sim_id_len - 11), "  " * until_len)
                )
            ),
            unit='steps',
        )
        for sid, sim in self.sims.items():
            sim.tqdm = tqdm(
                total=until,
                desc=sid,
                bar_format=(
                    "{desc:>%i} |{bar}| {n_fmt:>%i}/{total_fmt}{postfix:10}" %
                    (max_sim_id_len, until_len)
                ),
                leave=False,
                disable=print_progress != 'individual',
            )
        import mosaik._debug as dbg  # always import, enable when requested
        if self._debug:
            dbg.enable()
        success = False
        try:
            self.loop.run_until_complete(scheduler.run(
                self, until, rt_factor, rt_strict, lazy_stepping
            ))
            success = True
        except KeyboardInterrupt:
            logger.info('Simulation canceled. Terminating ...')
        finally:
            for sid, sim in self.sims.items():
                sim.tqdm.close()
            self.tqdm.close()
            self.shutdown()
            if self._debug:
                dbg.disable()
            if success:
                logger.info('Simulation finished successfully.')

    def cache_triggering_ancestors(self):
        """
        Collects the ancestors of each simulator and stores them in the
        respective simulator object.
        """
        trigger_graph: networkx.DiGraph[SimRunner] = networkx.DiGraph()
        for src_sim in self.sims.values():
            for successors in src_sim.triggers.values():
                for (dest_sim, delay) in successors:
                    min_delay = delay
                    if trigger_graph.has_edge(src_sim, dest_sim):
                        min_delay = min(delay, trigger_graph[src_sim][dest_sim]["delay"])
                    trigger_graph.add_edge(src_sim, dest_sim, delay=min_delay)
        for dest_sim in trigger_graph.nodes:
            for src_sim in networkx.ancestors(trigger_graph, dest_sim):
                distance = networkx.shortest_path_length(trigger_graph, src_sim, dest_sim, weight="delay")
                dest_sim.triggering_ancestors.append((src_sim, distance))

    def ensure_no_dataflow_cycles(self):
        """
        Deduce a simulator ranking from a topological sort of the df_graph.
        """
        immediate_graph: networkx.DiGraph[SimRunner] = networkx.DiGraph()
        for sim in self.sims.values():
            for pred_sim, delay in sim.input_delays.items():
                if delay == DenseTime(0):
                    immediate_graph.add_edge(pred_sim, sim)
        # If there are performance problems, it might be faster to first try sorting
        # this graph topologically. If that succeeds, there will be no cycles, so the
        # cycles computation can be skipped.
        for cycle in networkx.simple_cycles(immediate_graph):
            # If we run into any cycles, we raise, thus not computing all cycles.
            raise ScenarioError(
                "Your scenario contains cycles that are not broken up using "
                "time-shifted or weak connections. mosaik is unable to determine which "
                "simulator to run first in these cases. Here is an example of one such "
                f"cycle: {cycle}."
            )

    def shutdown(self):
        """
        Shut-down all simulators and close the server socket.
        """
        if not self.loop.is_closed():
            for sim in self.sims.values():
                self.loop.run_until_complete(sim.stop())
            self.loop.close()


MOSAIK_METHODS = set(
    ["init", "create", "setup_done", "step", "get_data", "finalize", "stop"]
)


class ModelFactory():
    """
    This is a facade for a simulator *sim* that allows the user to create
    new model instances (entities) within that simulator.

    For every model that a simulator publicly exposes, the ``ModelFactory``
    provides a :class:`ModelMock` attribute that actually creates the entities.

    If you access an attribute that is not a model or if the model is not
    marked as *public*, an :exc:`~mosaik.exceptions.ScenarioError` is raised.
    """
    type: Literal['event-based', 'time-based', 'hybrid']
    models: Dict[ModelName, ModelMock]

    def __init__(self, world: World, sid: SimId, proxy: Proxy):
        self.meta = proxy.meta
        self._world = world
        self._proxy = proxy
        self._sid = sid

        if "type" not in proxy.meta:
            raise ScenarioError(
                'The simulator is missing a type specification ("time-based", '
                '"event-based" or "hybrid"). This is required starting from API '
                'version 3.'
            )
        self.type = proxy.meta["type"]
        if self.type not in ["time-based", "event-based", "hybrid"]:
            raise ScenarioError(
                f"The type '{self.type}' is not a valid type. (It should be one of"
                "'time-based', 'event-based' and 'hybrid'.) Please check for typos "
                f"in your simulator's init function and meta."
            )

        self.models = {}
        for model, props in self.meta["models"].items():
            if model in MOSAIK_METHODS:
                raise ScenarioError(
                    f"Simulator {sid} uses an illegal model name: {model}. This name "
                    "is already the name of a mosaik API method."
                )               
            self.models[model] = ModelMock(self._world, self, model, self._proxy)
            # Make public models accessible
            if props.get("public", True):
                setattr(self, model, self.models[model])

        # Bind extra_methods to this instance:
        for meth_name in self.meta.get("extra_methods", []):
            # We need get_wrapper() in order to avoid problems with scoping
            # of the name "meth". Without it, "meth" would be the same for all
            # wrappers.
            if meth_name in MOSAIK_METHODS:
                raise ScenarioError(
                    f"Simulator {sid} uses an illegal name for an extra method: "
                    f'"{meth_name}". This is already the name of a mosaik API method.'
                )
            if meth_name in self.models.keys():
                raise ScenarioError(
                    f"Simulator {sid} uses an illegal name for an extra method: "
                    f'"{meth_name}". This is already the name of a model of this '
                    "simulator."
                )
            def get_wrapper(connection: Proxy, meth_name: str) -> Callable[..., Any]:
                def wrapper(*args: Any, **kwargs: Any):
                    return world.loop.run_until_complete(
                        connection.send([meth_name, args, kwargs])
                    )
                wrapper.__name__ = meth_name
                return wrapper

            setattr(self, meth_name, get_wrapper(proxy, meth_name))

    def __getattr__(self, name):
        # Implemented in order to improve error messages.
        models = self.meta["models"]
        if name in models:
            raise AttributeError(f'Model "{name}" is not public.')
        else:
            raise AttributeError(
                f'Model factory for "{self._sid}" has no model and no function '
                f'"{name}".'
            )


def parse_attrs(
    model_desc: ModelDescription,
    type: Literal['time-based', 'event-based', 'hybrid']
) -> Tuple[InOrOutSet[Attr], InOrOutSet[Attr], InOrOutSet[Attr], InOrOutSet[Attr]]:
    """Parse the attrs and their trigger/persistent state.

    The guiding principle is this: The user can specify as little
    information as possible and the rest will be inferred, but
    inconsistent information will lead to an error.

    If attrs, trigger and non-trigger are all given, trigger and
    non-trigger must form a partition of attrs. If only two are given,
    the third in inferred, provided this can be done in such a way that
    trigger and non-trigger form a partition of attrs. If
    any_inputs=True, the set of all possible attrs is used instead of
    the ones specified in attrs. If only attrs is given, a default
    is chosen for the others, based on the type of the simulator.

    The same applieds to attrs, persistent and non-persistent, except
    that any_inputs is not considered (as these are outputs).

    :param model_desc: The `ModelDescription` to parse
    :param type: The simulator's type (for setting default attribute
        types).
    :return: A four-tuple of :class:`InOrOutSet`, giving the
        measurement inputs, event inputs, measurement outputs, and event
        outputs.        
    :raises ValueError: if the information is insufficient or
        inconsistent
    """
    error_template = (
            "%s simulators may not specify %s attrs (use a hybrid simulator, instead, "
            "if you need both types of %s attributes), and they must list all their "
            "attrs as %s if that key is present"
    )
    
    if model_desc.get('any_inputs', False):
        inputs: Optional[InOrOutSet[Attr]] = OutSet()
    else:
        inputs = wrap_set(model_desc.get('attrs'))
    empty: FrozenSet[Attr] = frozenset()
    default_measurements = empty if type == 'event-based' else None
    measurement_inputs = wrap_set(model_desc.get('non-trigger', default_measurements))
    default_events = None if type == 'event-based' else empty
    event_inputs = wrap_set(model_desc.get('trigger', default_events))
    measurement_inputs, event_inputs = parse_set_triple(
        inputs, measurement_inputs, event_inputs,
        "attrs", "non-trigger", "trigger"
    )
    if type == 'time-based' and event_inputs != frozenset():
        raise ValueError(
            error_template % ("time-based", "trigger", "input", "non-trigger")
        )
    if type == 'event-based' and measurement_inputs != frozenset():
        raise ValueError(
            error_template % ("event-based", "non-trigger", "inpus", "trigger")
        )
    
    outputs = wrap_set(model_desc.get('attrs'))
    default_measurements = empty if type == 'event-based' else None
    measurement_outputs = wrap_set(model_desc.get('persistent', default_measurements))
    default_events = None if type == 'event-based' else empty
    event_outputs = wrap_set(model_desc.get('non-persistent', default_events))
    measurement_outputs, event_outputs = parse_set_triple(
        outputs, measurement_outputs, event_outputs,
        "attrs", "persistent", "non-persistent"
    )
    if type == 'time-based' and event_outputs != frozenset():
        raise ValueError(
            error_template % ("time-based", "non-persistent", "output", "persistent")
        )
    if type == 'event-based' and measurement_outputs != frozenset():
        raise ValueError(
            error_template % ("event-based", "persistent", "output", "non-persistent")
        )

    return measurement_inputs, event_inputs, measurement_outputs, event_outputs


class ModelMock(object):
    """
    Instances of this class are exposed as attributes of
    :class:`ModelFactory` and allow the instantiation of simulator models.

    You can *call* an instance of this class to create exactly one entity:
    ``sim.ModelName(x=23)``. Alternatively, you can use the :meth:`create()`
    method to create multiple entities with the same set of parameters at once:
    ``sim.ModelName.create(3, x=23)``.
    """
    name: ModelName
    _world: World
    _factory: ModelFactory
    _proxy: Proxy
    params: FrozenSet[str]
    event_inputs: InOrOutSet[Attr]
    measurement_inputs: InOrOutSet[Attr]
    event_outputs: InOrOutSet[Attr]
    measurement_outputs: InOrOutSet[Attr]

    def __init__(
        self,
        world: World,
        factory: ModelFactory,
        model: ModelName,
        proxy: Proxy,
    ):
        self._world = world
        self._factory = factory
        self.name = model
        self._proxy = proxy
        model_desc = proxy.meta['models'][model]
        self.params = frozenset(model_desc.get('params', []))

        (
            self.measurement_inputs,
            self.event_inputs,
            self.measurement_outputs,
            self.event_outputs,
        ) = parse_attrs(model_desc, self._factory.type)

    @property
    def input_attrs(self) -> InOrOutSet[Attr]:
        return self.event_inputs | self.measurement_inputs

    @property
    def output_attrs(self) -> InOrOutSet[Attr]:
        return self.event_outputs | self.measurement_outputs
    
    def __call__(self, **model_params):
        """
        Call :meth:`create()` to instantiate one model.
        """
        return self.create(1, **model_params)[0]

    def create(self, num: int, **model_params):
        """
        Create *num* entities with the specified *model_params* and return
        a list with the entity dicts.

        The returned list of entities is the same as returned by
        :meth:`mosaik_api_v3.Simulator.create()`, but the simulator is prepended
        to every entity ID to make them globally unique.
        """
        self._check_params(**model_params)

        entities = self._world.loop.run_until_complete(
            self._proxy.send(["create", (num, self.name), model_params])
        )
        assert len(entities) == num, (
            f'{num} entities were requested but {len(entities)} were created.'
        )

        return self._make_entities(entities, assert_type=self.name)

    def _check_params(self, **model_params):
        unexpected_params = set(model_params.keys()).difference(self.params)
        if unexpected_params:
            sep = "', '"
            raise TypeError(
                "create() got unexpected keyword arguments: '"
                f"{sep.join(unexpected_params)}'"
            )

    def _make_entities(
        self, entity_dicts: List[CreateResult], assert_type: Optional[ModelName] = None
    ) -> List[Entity]:
        """
        Recursively create lists of :class:`Entity` instance from a list
        of *entity_dicts*.
        """
        sid = self._factory._sid
        entity_graph = self._world.entity_graph

        entity_set: List[Entity] = []
        for e in entity_dicts:
            self._assert_model_type(assert_type, e)

            children = e.get('children')
            if children is not None:
                children = self._make_entities(children)
            model = self._factory.models[e['type']]
            entity = Entity(
                sid, e['eid'], self.name, model, children, e.get("extra_info")
            )

            entity_set.append(entity)
            entity_graph.add_node(entity.full_id, sid=sid, type=e['type'])
            for rel in e.get('rel', []):
                entity_graph.add_edge(entity.full_id, FULL_ID % (sid, rel))

        return entity_set

    def _assert_model_type(
        self, assert_type: Optional[ModelName], e: CreateResult
    ) -> None:
        """Assert that entity ``e`` has entity type ``assert_type``, or
        any valid model type of the simulator if ``assert_type`` is
        ``None``.
        """
        if assert_type is not None:
            assert e['type'] == assert_type, (
                f'Entity "{e["eid"]}" has the wrong type: "{e["type"]}"; '
                f'"{assert_type}" required.'
            )
        else:
            assert e['type'] in self._proxy.meta['models'], (
                f'Type "{e["type"]}" of entity "{e["eid"]}" not found in sim\'s meta '
                'data.'
            )


class Entity(object):
    """
    An entity represents an instance of a simulation model within mosaik.
    """
    __slots__ = ['sid', 'eid', 'sim_name', 'model_mock', 'children', 'extra_info']
    sid: SimId
    """The ID of the simulator this entity belongs to."""
    eid: EntityId
    """The entity's ID."""
    sim_name: str
    """The entity's simulator name."""
    model_mock: ModelMock
    """The entity's type (or class)."""
    children: List[Entity]
    """An entity set containing subordinate entities."""
    extra_info: Any

    def __init__(
        self,
        sid: SimId,
        eid: EntityId,
        sim_name: str,
        model_mock: ModelMock,
        children: Optional[Iterable[Entity]],
        extra_info: Any = None,
    ):
        self.sid = sid
        self.eid = eid
        self.sim_name = sim_name
        self.model_mock = model_mock
        self.children = list(children) if children is not None else []
        self.extra_info = extra_info

    @property
    def type(self) -> ModelName:
        return self.model_mock.name

    @property
    def model(self) -> ModelName:
        return self.model_mock.name

    @property
    def full_id(self) -> FullId:
        """
        Full, globally unique entity id ``sid.eid``.
        """
        return FULL_ID % (self.sid, self.eid)

    def triggered_by(self, attr: Attr) -> bool:
        return attr in self.model_mock.event_inputs

    def is_persistent(self, attr: Attr) -> bool:
        return attr in self.model_mock.measurement_outputs

    def __str__(self):
        return (
            f"{self.__class__.__name__}(model={self.model!r}, eid={self.eid!r}, "
            f"sid={self.sid!r})"
        )

    def __repr__(self):
        return (
            f"{self.__class__.__name__}(model_mock={self.model_mock!r}, "
            f"eid={self.eid!r}, sid={self.sid!r}, children={self.children!r})"
        )<|MERGE_RESOLUTION|>--- conflicted
+++ resolved
@@ -127,14 +127,10 @@
     """
 
     sim_config: SimConfig
-<<<<<<< HEAD
+    """The config dictionary that tells mosaik how to start a simulator.
+    """
     config: MosaikConfigTotal
-=======
-    """The config dictionary that tells mosaik how to start a simulator.
-    """
-    config: _MosaikConfigTotal
     """The config dictionary for general mosaik settings."""
->>>>>>> f69d027a
     until: int
     """The time until which this simulation will run."""
     rt_factor: Optional[float]
