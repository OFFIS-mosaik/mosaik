"""
This module provides the interface for users to create simulation scenarios for
mosaik.

The :class:`World` holds all necessary data for the simulation and allows the
user to start simulators. It provides a :class:`ModelFactory` (and
a :class:`ModelMock`) via which the user can instantiate model instances
(*entities*). The function :func:`run()` finally starts the simulation.

"""
from collections import defaultdict
import itertools

import networkx

from mosaik import simmanager
from mosaik import simulator
from mosaik import util
from mosaik.exceptions import ScenarioError


backend = simmanager.backend
base_config = {
    'addr': ('127.0.0.1', 5555),
    'start_timeout': 2,  # seconds
}


class Entity:
    """An entity represents an instance of a simulation model within mosaik."""
    __slots__ = ['sid', 'eid', 'type', 'rel', 'sim']

    def __init__(self, sid, eid, type, rel, sim):
        self.sid = sid
        """The ID of the simulator this entity belongs to."""

        self.eid = eid
        """The entity's ID."""

        self.type = type
        """The entity's type (or class)."""

        self.rel = rel
        """A list of related entities (their IDs)"""

        self.sim = sim
        """The :class:`~mosaik.simmanager.SimProxy` containing the entity."""

    def __str__(self):
        return '%s(%s)' % (self.__class__.__name__, ', '.join([
            self.sid, self.eid, self.type]))

    def __repr__(self):
        return '%s(%s)' % (self.__class__.__name__, ', '.join([
            self.sid, self.eid, self.type, repr(self.rel), repr(self.sim)]))


class World:
    """The world holds all data required to specify and run the scenario.

    It provides a method to start a simulator process (:meth:`start()`) and
    manages the simulator instances.

    You have to provide a *sim_config* which tells the world which simulators
    are available and how to start them. See :func:`mosaik.simmanager.start()`
    for more details.

    If *execution_graph* is set to ``True``, an execution graph will be created
    during the simulation. This may be useful for debugging and testing. Note,
    that this increases the memory consumption and simulation time.

    """
    def __init__(self, sim_config, execution_graph=False):
        self.sim_config = sim_config
        """The config dictionary that tells mosaik how to start a simulator."""

        self.config = base_config
        """The config dictionary for general mosaik settings."""

        self.sims = {}
        """A dictionary of already started simulators instances."""

        self.env = backend.Environment()
        """The SimPy.io networking :class:`~simpy.io.select.Environment`."""

        self.srv_sock = backend.TCPSocket.server(self.env, self.config['addr'])
        """Mosaik's server socket."""

        self.df_graph = networkx.DiGraph()
        """The directed dataflow graph for this scenario."""

<<<<<<< HEAD
        self.rel_graph = networkx.Graph()
        """The graph of related entities. Nodes are ``(sid, eid)`` tuples."""
=======
        self.sim_progress = 0
        """Progress of the current simulation."""
>>>>>>> 6d0316a3

        self._debug = False
        if execution_graph:
            self._debug = True
            self.execution_graph = networkx.DiGraph()

        # Contains ID counters for each simulator type.
        self._sim_ids = defaultdict(itertools.count)
        # List of outputs for each simulator and model:
        # _df_outattr[sim_id][entity_id] = [attr_1, attr2, ...]
        self._df_outattr = defaultdict(lambda: defaultdict(list))
        # Cache for simulation results
        self._df_cache = util.OrderedDefaultdict(dict)

    def start(self, sim_name, **sim_params):
        """Start the simulator named *sim_name* and return a
        :class:`ModelFactory` for it.

        """
        counter = self._sim_ids[sim_name]
        sim_id = '%s-%s' % (sim_name, next(counter))
        sim = simmanager.start(self, sim_name, sim_id, sim_params)
        self.sims[sim_id] = sim
        self.df_graph.add_node(sim_id)
        return ModelFactory(self, sim)

    def connect(self, src, dest, *attr_pairs):
        """Connect the *src* entity to *dest* entity.

        Establish a dataflow for each ``(src_attr, dest_attr)`` tuple in
        *attr_pairs*.

        Raise a :exc:`~mosaik.exceptions.ScenarioError` if both entities share
        the same simulator instance, if at least one (src. or dest.) attribute
        in *attr_pairs* does not exist, or if the connection would introduce
        a cycle in the dataflow (e.g., A → B → C → A).

        """
        if src.sid == dest.sid:
            raise ScenarioError('Cannot connect entities sharing the same '
                                'simulator.')

        missing_attrs = self._check_attributes(src, dest, attr_pairs)
        if missing_attrs:
            raise ScenarioError('At least on attribute does not exist: %s' %
                                ', '.join('%s.%s' % x for x in missing_attrs))

        # Add edge and check for cycles and the dataflow graph.
        self.df_graph.add_edge(src.sid, dest.sid)
        if not networkx.is_directed_acyclic_graph(self.df_graph):
            self.df_graph.remove_edge(src.sid, dest.sid)
            raise ScenarioError('Connection from "%s" to "%s" introduces '
                                'cyclic dependencies.' % (src.sid, dest.sid))

        dfs = self.df_graph[src.sid][dest.sid].setdefault('dataflows', [])
        dfs.append((src.eid, dest.eid, attr_pairs))

        # Add relation in rel_graph
        self.rel_graph.add_edge((src.sid, src.eid), (dest.sid, dest.eid))

        # Cache the attribute names which we need output data for after a
        # simulation step to reduce the number of df graph queries.
        outattr = [a[0] for a in attr_pairs]
        if outattr:
            self._df_outattr[src.sid][src.eid].extend(outattr)

    def run(self, until):
        """Start the simulation until the simulation time *until* is reached.

        Return the current simulation time (>= *until*).

        This method should only be called once!

        """
        if self._debug:
            import mosaik._debug as dbg
            dbg.enable()
        try:
            res = simulator.run(self, until)
            return res
        finally:
            self.shutdown()
            if self._debug:
                dbg.disable()

    def shutdown(self):
        """Shut-down all simulators and close the server socket."""
        for sim in self.sims.values():
            sim.stop()
        self.srv_sock.close()

    def _check_attributes(self, src, dest, attr_pairs):
        """Check if *src* and *dest* have the attributes in *attr_pairs*.

        Raise a :exc:`ScenarioError` if an attribute does not exist.

        """
        attr_errors = []
        for attr_pair in attr_pairs:
            for entity, attr in zip([src, dest], attr_pair):
                if attr not in entity.sim.meta['models'][entity.type]['attrs']:
                    attr_errors.append((entity, attr))
        return attr_errors


class ModelFactory:
    """This is a facade for a simulator *sim* that allows the user to create
    new model instances (entities) within that simulator.

    For every model that a simulator publicly exposes, the ``ModelFactory``
    provides a :class:`ModelMock` attribute that actually creates the entities.

    If you access an attribute that is not a model or if the model is not
    marked as *public*, an :exc:`ScenarioError` is raised.

    """
    def __init__(self, world, sim):
        self._world = world
        self._env = world.env
        self._sim = sim
        self._meta = sim.meta
        self._model_cache = {}

    def __getattr__(self, name):
        if name not in self._meta['models']:
            raise ScenarioError('Model factory for "%s" has no model "%s".' %
                                (self._sim.sid, name))
        if not self._meta['models'][name]['public']:
            raise ScenarioError('Model "%s" is not public.' % name)

        if name not in self._model_cache:
            self._model_cache[name] = ModelMock(self._world, name, self._sim)

        return self._model_cache[name]


class ModelMock:
    """Instances of this class are exposed as attributes of
    :class:`ModelFactory` and allow the instantiation of simulator models.

    You can *call* an instance of this class to create exactly one entiy:
    ``sim.ModelName(x=23)``. Alternatively, you can use the :meth:`create()`
    method to create multiple entities with the same set of parameters at once:
    ``sim.ModelName.create(3, x=23)``.

    """
    def __init__(self, world, name, sim):
        self._world = world
        self._env = world.env
        self._name = name
        self._sim = sim
        self._sim_id = sim.sid

    def __call__(self, **model_params):
        """Call :meth:`create()` to instantiate one model."""
        # TODO: Generate proper signature based on the meta data?
        return self.create(1, **model_params)

    def create(self, num, **model_params):
        """Create *num* entities with the specified *model_params* and return
        a list with the entity dicts.

        The returned list of entities is the same as returned by
        :meth:`mosaik_api.Simulator.create()`, but the simulator is prepended
        to every entity ID to make them globally unique.

        """
        # TODO: Generate proper signature based on the meta data?

        # We have to start a SimPy process to make the "create()" call
        # behave like it was synchronous.
        def create():
            entities = yield self._sim.create(num, self._name, **model_params)
            return entities

        proc = self._env.process(create())
        entities = self._env.run(until=proc)

        sim_id = self._sim_id
        rel_graph = self._world.rel_graph
        for i, e in enumerate(entities):
            entity = Entity(sim_id, e['eid'], e['type'], e['rel'], self._sim)
            entities[i] = entity  # Replace dict with instance of Entity()
            for rel in e['rel']:
                # Add entity relations to rel_graph
                rel_graph.add_edge((sim_id, e['eid']), (sim_id, rel))

        return entities<|MERGE_RESOLUTION|>--- conflicted
+++ resolved
@@ -89,13 +89,11 @@
         self.df_graph = networkx.DiGraph()
         """The directed dataflow graph for this scenario."""
 
-<<<<<<< HEAD
         self.rel_graph = networkx.Graph()
         """The graph of related entities. Nodes are ``(sid, eid)`` tuples."""
-=======
+
         self.sim_progress = 0
         """Progress of the current simulation."""
->>>>>>> 6d0316a3
 
         self._debug = False
         if execution_graph:
