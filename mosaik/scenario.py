"""
This module provides the interface for users to create simulation scenarios for
mosaik.

The :class:`World` holds all necessary data for the simulation and allows the
user to start simulators. It provides a :class:`ModelFactory` (and
a :class:`ModelMock`) via which the user can instantiate model instances
(*entities*). The method :meth:`World.run()` finally starts the simulation.
"""
from __future__ import annotations

from collections import defaultdict
import itertools

import networkx
from simpy.core import Environment
from loguru import logger
from tqdm import tqdm

from mosaik import simmanager
from mosaik import scheduler
from mosaik import util
from mosaik.exceptions import ScenarioError, SimulationError

<<<<<<< HEAD
from mosaik.attribute_caches import NonPersistentInput, OutputCache, PersistentInput
=======
from typing import TYPE_CHECKING
if TYPE_CHECKING:
    from typing import Any, Dict, Iterable, List, Literal, Optional, Tuple, TypedDict, Union
    from simpy.events import Event
>>>>>>> 5cccd7b1


backend = simmanager.backend
base_config = {
    'addr': ('127.0.0.1', 5555),
    'start_timeout': 10,  # seconds
    'stop_timeout': 10,  # seconds
}

FULL_ID = simmanager.FULL_ID


if TYPE_CHECKING:
    Attr = str
    """An attribute name"""
    SimId = str
    """A simulator ID"""
    EntityId = str
    """An entity ID"""
    FullId = str
    """A full ID of the form "sim_id.entity_id" """
    InputData = Dict[EntityId, Dict[Attr, Dict[FullId, Any]]]
    """The format of input data for simulator's step methods."""
    OutputData = Dict[EntityId, Dict[Attr, Any]]
    """The format of output data as return by `get_data`"""

    class ModelDescription(TypedDict):
        """Description of a single model in `Meta`"""
        public: bool
        """Whether the model can be created directly."""
        params: List[str]
        """The parameters given during creating of this model."""
        any_inputs: bool
        """Whether this model accepts inputs other than those specified in `attrs`."""
        attrs: List[Attr]
        """The input and output attributes of this model."""
        trigger: Iterable[Attr]
        """The input attributes that trigger a step of the associated simulator.

        (Non-trigger attributes are collected and supplied to the simulator when it
        steps next.)"""
        persistent: Iterable[Attr]
        """The output attributes that are persistent."""

    class Meta(TypedDict):
        """The meta-data for a simulator."""
        api_version: str
        """The API version that this simulator supports in the format "major.minor"."""
        old_api: bool
        """Whether this simulator uses the old API (without the `max_advance` parameter
        in `step`. Only used internally. Optional, if unset, treat as `false`."""
        type: Literal['time-based', 'event-based', 'hybrid']
        """The simulator's stepping type."""
        models: Dict[str, ModelDescription]
        """The descriptions of this simulator's models."""
        extra_methods: List[str]
        """The extra methods this simulator supports."""

    class ModelOptionals(TypedDict, total=False):
        env: Dict[str, str]
        """The environment variables to set for this simulator."""
        cwd: str
        """The current working directory for this simulator."""

    class PythonModel(ModelOptionals):
        python: str
        """The Simulator subclass for this simulator, encoded as a string
        `module_name:ClassName`."""

    class ConnectModel(ModelOptionals):
        connect: str
        """The `host:port` address for this simulator."""
    
    class CmdModel(ModelOptionals):
        cmd: str
        """The command to start this simulator. String %(python)s will be replaced
        by the python command used to start this scenario, %(addr)s will be replaced
        by the `host:port` combination to which the simulator should connect."""

    SimConfig = Dict[str, Union[PythonModel, ConnectModel, CmdModel]]

    # The events can be unset. By splitting them into their own class, we
    # can make them optional.
    class DataflowEgdeEvents(TypedDict, total=False):
        wait_event: Event
        """Event on which destination simulator is waiting for its inputs."""
        wait_lazy: Event
        """Event on which source simulator is waiting in case of lazy stepping."""
        wait_async: Event
        """Event on which source simulator is waiting to support async requests."""
        

    class DataflowEdge(DataflowEgdeEvents):
        """The information associated with an edge in the dataflow graph."""
        async_requests: bool
        """Whether there can be async requests along this edge."""
        time_shifted: bool
        """Whether dataflow along this edge is time shifted."""
        weak: bool
        """Whether this edge is weak (used for same-time loops)."""
        trigger: bool
        """Whether any of the destination simulator's inputs used by this edge are
        trigger inputs."""
        pred_waiting: bool
        """Whether the source simulator of this edge has to wait for the destination
        simulator."""
        cached_connections: Iterable[Tuple[EntityId, EntityId, Iterable[Tuple[Attr, Attr]]]]
        dataflows: Iterable[Tuple[EntityId, EntityId, Iterable[Tuple[Attr, Attr]]]]

class World(object):
    """
    The world holds all data required to specify and run the scenario.

    It provides a method to start a simulator process (:meth:`start()`) and
    manages the simulator instances.

    You have to provide a *sim_config* which tells the world which simulators
    are available and how to start them. See :func:`mosaik.simmanager.start()`
    for more details.

    *mosaik_config* can be a dict or list of key-value pairs to set addional
    parameters overriding the defaults::

        {
            'addr': ('127.0.0.1', 5555),
            'start_timeout': 2,  # seconds
            'stop_timeout': 2,   # seconds
        }

    Here, *addr* is the network address that mosaik will bind its socket to.
    *start_timeout* and *stop_timeout* specifiy a timeout (in seconds) for
    starting/stopping external simulator processes.

    If *execution_graph* is set to ``True``, an execution graph will be created
    during the simulation. This may be useful for debugging and testing. Note,
    that this increases the memory consumption and simulation time.
    """

<<<<<<< HEAD
    def __init__(self, sim_config, mosaik_config=None, time_resolution=1.,
                 debug=False, max_loop_iterations=100):
=======
    until: int
    """The time until which this simulation will run."""
    rt_factor: Optional[float]
    """The number of real-time seconds corresponding to one mosaik step."""
    sim_progress: float
    """The progress of the entire simulation (in percent)."""
    _df_cache: Optional[Dict[int, Dict[SimId, Dict[EntityId, Dict[Attr, Any]]]]]
    """Cache for faster dataflow. (Used if `cache=True` is set during World creation."""
    env: Environment
    """The SimPy environment for this simulation."""
    sims: Dict[SimId, simmanager.SimProxy]
    """A dictionary of already started simulators instances."""

    def __init__(
        self,
        sim_config: SimConfig,
        mosaik_config=None,
        time_resolution: float = 1.,
        debug: bool = False,
        cache: bool = True,
        max_loop_iterations: int = 100
    ):
>>>>>>> 5cccd7b1
        self.sim_config = sim_config
        """The config dictionary that tells mosaik how to start a simulator."""

        self.config = dict(base_config)
        """The config dictionary for general mosaik settings."""
        if mosaik_config:
            self.config.update(mosaik_config)

        self.time_resolution = time_resolution
        """An optional global *time_resolution* (in seconds) for the scenario, 
        which tells the simulators what the integer time step means in seconds.
         Its default value is 1., meaning one integer step corresponds to one 
        second simulated time."""

        self.max_loop_iterations = max_loop_iterations

        self.sims = {}

        self.env = backend.Environment()  # type: ignore
        """The SimPy.io networking :class:`~simpy.io.select.Environment`."""

        self.srv_sock = backend.TCPSocket.server(self.env, self.config['addr'])
        """Mosaik's server socket."""

        self.df_graph = networkx.DiGraph()
        """The directed data-flow :func:`graph <networkx.DiGraph>` for this
        scenario."""

        self.trigger_graph = networkx.DiGraph()
        """The directed :func:`graph <networkx.DiGraph>` from all triggering
        connections for this scenario."""

        self.entity_graph = networkx.Graph()
        """The :func:`graph <networkx.Graph>` of related entities. Nodes are
        ``(sid, eid)`` tuples.  Each note has an attribute *entity* with an
        :class:`Entity`."""

        self.sim_progress = 0
        """Progress of the current simulation (in percent)."""

        self._debug = False
        if debug:
            self._debug = True
            self.execution_graph = networkx.DiGraph()

        # Contains ID counters for each simulator type.
        self._sim_ids = defaultdict(itertools.count)
        # List of outputs for each simulator and model:
        # _df_outattr[sim_id][entity_id] = [attr_1, attr2, ...]
        self._df_outattr = defaultdict(lambda: defaultdict(list))

        self.persistent_outattrs = {}

    def start(self, sim_name: str, **sim_params) -> ModelFactory:
        """
        Start the simulator named *sim_name* and return a
        :class:`ModelFactory` for it.
        """
        counter = self._sim_ids[sim_name]
        sim_id = '%s-%s' % (sim_name, next(counter))
        logger.info('Starting "{sim_name}" as "{sim_id}" ...'
                   , sim_name=sim_name, sim_id=sim_id)
        sim = simmanager.start(self, sim_name, sim_id, self.time_resolution,
                               sim_params)
        self.sims[sim_id] = sim
        self.df_graph.add_node(sim_id)
        self.trigger_graph.add_node(sim_id)
        return ModelFactory(self, sim)

    def connect(
        self,
        src: Entity,
        dest: Entity,
        *attr_pairs: Union[str, Tuple[str, str]],
        async_requests: bool = False,
        time_shifted: bool = False,
        initial_data: Dict[Attr, Any] = {},
        weak: bool = False
    ):
        """
        Connect the *src* entity to *dest* entity.

        Establish a data-flow for each ``(src_attr, dest_attr)`` tuple in
        *attr_pairs*. If *src_attr* and *dest_attr* have the same name, you
        you can optionally only pass one of them as a single string.

        Raise a :exc:`~mosaik.exceptions.ScenarioError` if both entities share
        the same simulator instance, if at least one (src. or dest.) attribute
        in *attr_pairs* does not exist, or if the connection would introduce
        a cycle in the data-flow (e.g., A → B → C → A).

        If the *dest* simulator may make asynchronous requests to mosaik to
        query data from *src* (or set data to it), *async_requests* should be
        set to ``True`` so that the *src* simulator stays in sync with *dest*.

        An alternative to asynchronous requests are time-shifted connections.
        Their data flow is always resolved after normal connections so that
        cycles in the data-flow can be realized without introducing deadlocks.
        For such a connection *time_shifted* should be set to ``True`` and
        *initial_data* should contain a dict with input data for the first
        simulation step of the receiving simulator.

        An alternative to using async_requests to realize cyclic data-flow
        is given by the time_shifted kwarg. If set to ``True`` it marks the
        connection as cycle-closing (e.g. C → A). It must always be used with
        initial_data specifying a dict with the data sent to the destination
        simulator at the first step (e.g. *{‘src_attr’: value}*).
        """
        if src.sid == dest.sid:
            raise ScenarioError('Cannot connect entities sharing the same '
                                'simulator.')

        if async_requests and time_shifted:
            raise ScenarioError('Async_requests and time_shifted connections '
                                'are incongruous methods for handling of cyclic '
                                'data-flow. Choose one!')

        if self.df_graph.has_edge(src.sid, dest.sid):
            for ctype in ['time_shifted', 'async_requests', 'weak']:
                if eval(ctype) != self.df_graph[src.sid][dest.sid][ctype]:
                    raise ScenarioError(f'{ctype.capitalize()} and standard '
                                        'connections are mutually exclusive, '
                                        'but you have set both between '
                                        f'simulators {src.sid} and {dest.sid}')

        # Expand single attributes "attr" to ("attr", "attr") tuples:
        expanded_attrs = tuple((a, a) if isinstance(a, str) else a for a in attr_pairs)

        missing_attrs = self._check_attributes(src, dest, expanded_attrs)
        if missing_attrs:
            raise ScenarioError('At least one attribute does not exist: %s' %
                                ', '.join('%s.%s' % x for x in missing_attrs))

<<<<<<< HEAD
        trigger, persistent = self._classify_connections(src, dest, attr_pairs)

        if time_shifted:
            # TODO: If an attribute is connected to several inputs with time-hifts,
            # initial data needs to be given for each instance. In this case, the
            # las given value "wins". Consider checking for consistency or not 
            # requiring repeated values. (Previoutly, seperate values could be given
            # for each instance but as the values afterwards will always be the same
            # this does not make much sense.)
            src_attrs = set(a[0] for a in attr_pairs)
            given_inits = set(initial_data.keys())
            missing_inits = src_attrs.difference(given_inits)
            if missing_inits:
                raise ScenarioError(
                    f'Connections for the attributes {", ".join(missing_inits)} are '
                    f'time-shifted but are missing initial values.'
                )
            superfluous_inits = given_inits.difference(src_attrs)
            if superfluous_inits:
                raise ScenarioError(
                    f'`initial_data` is given for the attributes '
                    f'{", ".join(superfluous_inits)} but these attributes are not '
                    f'being connected.'
                )
=======
        # Check dataflow connection (non-)persistent --> (non-)trigger
        self._check_attributes_values(src, dest, attr_pairs)

        if self._df_cache is not None:
            trigger, cached, time_buffered, memorized, persistent = \
                self._classify_connections_with_cache(src, dest, expanded_attrs)
        else:
            trigger, time_buffered, memorized, persistent = \
                self._classify_connections_without_cache(src, dest, expanded_attrs)
            cached = []

        if time_shifted:
            if type(initial_data) is not dict or initial_data == {}:
                raise ScenarioError('Time shifted connections have to be '
                                    'set with default inputs for the first step.')
            # list for assertion of correct assignment:
            check_attrs = [a[0] for a in expanded_attrs]
            # Set default values for first data exchange:
            for attr, val in initial_data.items():
                if attr not in check_attrs:
                    raise ScenarioError('Incorrect attr "%s" in "initial_data".'
                                        % attr)

                if self._df_cache is not None:
                    self._df_cache[-1].setdefault(src.sid, {})
                    self._df_cache[-1][src.sid].setdefault(src.eid, {})
                    self._df_cache[-1][src.sid][src.eid][attr] = val
>>>>>>> 5cccd7b1

        pred_waiting = async_requests

        self.df_graph.add_edge(src.sid, dest.sid,
                               async_requests=async_requests,
                               time_shifted=time_shifted,
                               weak=weak,
                               trigger=trigger,
                               pred_waiting=pred_waiting)

        dfs = self.df_graph[src.sid][dest.sid].setdefault('dataflows', [])
        dfs.append((src.eid, dest.eid, expanded_attrs))

        # Add relation in entity_graph
        self.entity_graph.add_edge(src.full_id, dest.full_id)

        # Cache the attribute names which we need output data for after a
        # simulation step to reduce the number of df graph queries.
        outattr = [a[0] for a in expanded_attrs]
        if outattr:
            self._df_outattr[src.sid][src.eid].extend(outattr)

        for src_attr, dest_attr in attr_pairs:
            src.sim.buffered_output.setdefault((src.eid, src_attr), []).append(
                (dest.sid, dest.eid, dest_attr))
<<<<<<< HEAD
            output_cache = src.sim.outputs.setdefault((src.eid, src_attr), OutputCache())
            if src_attr in initial_data:
                output_cache.add(0, initial_data[src_attr])
            if (src_attr, dest_attr) in persistent:
                input_cache = PersistentInput(output_cache)
=======

        if weak:
            for src_attr, dest_attr in persistent:
                try:
                    dest.sim.input_buffer.setdefault(dest.eid, {}).setdefault(
                        dest_attr, {})[
                        FULL_ID % (src.sid, src.eid)] = initial_data[src_attr]
                except KeyError:
                    raise ScenarioError('Weak connections of persistent '
                                        'attributes have to be set with '
                                        'default inputs for the first step. '
                                        f'{src_attr} is missing for connection'
                                        f' from {FULL_ID % (src.sid, src.eid)} '
                                        f'to {FULL_ID % (dest.sid, dest.eid)}.')

        for src_attr, dest_attr in memorized:
            if weak or time_shifted:
                init_val = initial_data[src_attr]
>>>>>>> 5cccd7b1
            else:
                input_cache = NonPersistentInput(output_cache)

            dest.sim.inputs.setdefault(dest.eid, {}).setdefault(dest_attr, {})[src.full_id] = input_cache

    def set_initial_event(self, sid: SimId, time: int = 0):
        """
        Set an initial step for simulator *sid* at time *time* (default=0).
        """
        self.sims[sid].next_steps = [time]

    def get_data(self,
        entity_set: Iterable[Entity],
        *attributes: Attr
    ) -> Dict[Entity, Dict[Attr, Any]]:
        """
        Get and return the values of all *attributes* for each entity of an
        *entity_set*.

        The return value is a dict mapping the entities of *entity_set* to
        dicts containing the values of each attribute in *attributes*::

            {
                Entity(...): {
                    'attr_1': 'val_1',
                    'attr_2': 'val_2',
                    ...
                },
                ...
            }
        """
        outputs_by_sim = defaultdict(dict)
        for entity in entity_set:
            outputs_by_sim[entity.sid][entity.eid] = attributes

        def request_data():
            requests = {self.sims[sid].proxy.get_data(outputs): sid
                        for sid, outputs in outputs_by_sim.items()}
            try:
                results = yield self.env.all_of(requests)
            except ConnectionError as e:
                msg = ('Simulator "%s" closed its connection while executing '
                       '"World.get_data()".')
                # Try to find the simulator that closed its connection
                for req, sid in requests.items():
                    if req.triggered and not req.ok:
                        raise SimulationError(msg % sid, e) from None
                else:
                    raise RuntimeError('Could not determine which simulator '
                                       'closed its connection.')

            results_by_sim = {}
            for request, value in results.items():
                sid = requests[request]
                results_by_sim[sid] = value

            return results_by_sim

        results_by_sim = util.sync_process(request_data(), self)
        results = {}
        for entity in entity_set:
            results[entity] = results_by_sim[entity.sid][entity.eid]

        return results

    def run(
        self,
        until: int,
        rt_factor: Optional[float] = None,
        rt_strict: bool = False,
        print_progress: Union[bool, Literal["individual"]] = True,
        lazy_stepping: bool = True,
    ):
        """
        Start the simulation until the simulation time *until* is reached.

        In order to perform real-time simulations, you can set *rt_factor* to
        a number > 0. A rt-factor of 1. means that 1 second in simulated time
        takes 1 second in real-time. An rt-factor 0f 0.5 will let the
        simulation run twice as fast as real-time. For correct behavior of the
        rt_factor the time_resolution of the scenario has to be set adequately,
        which is 1. [second] by default.

        If the simulators are too slow for the rt-factor you chose, mosaik
        prints by default only a warning. In order to raise
        a :exc:`RuntimeError`, you can set *rt_strict* to ``True``.

        ``print_progress`` controls whether progress bars are printed while the
        simulation is running. The default is to print one bar representing the
        global progress of the simulation. You can also set
        ``print_progress='individual'`` to get one bar per simulator in your
        simulation (in addition to the global one). ``print_progress=False`
        turns off the progress bars completely. The progress bars use
        `tqdm <https://pypi.org/project/tqdm/>`_; see their documentation
        on how to write to the console without interfering with the bars.

        You can also set the *lazy_stepping* flag (default: ``True``). If
        ``True`` a simulator can only run ahead one step of it's successors. If
        ``False`` a simulator always steps as long all input is provided. This
        might decrease the simulation time but increase the memory consumption.

        Before this method returns, it stops all simulators and closes mosaik's
        server socket. So this method should only be called once.
        """
        if self.srv_sock is None:
            raise RuntimeError('Simulation has already been run and can only '
                               'be run once for a World instance.')

        # Check if a simulator is not connected to anything:
        for sid, deg in sorted(list(networkx.degree(self.df_graph))):
            if deg == 0:
                logger.warning('{sim_id} has no connections.', sim_id=sid)

        self.detect_unresolved_cycles()

        trigger_edges = [(u, v) for (u, v, w) in self.df_graph.edges.data(True)
                         if w['trigger']]
        self.trigger_graph.add_edges_from(trigger_edges)

        self.cache_trigger_cycles()
        self.cache_dependencies()
        self.cache_related_sims()
        self.cache_triggering_ancestors()
        self.create_simulator_ranking()

        logger.info('Starting simulation.')
        # 11 is the length of "Total: 100%"
        max_sim_id_len = max(max(len(str(sid)) for sid in self.sims), 11)
        until_len = len(str(until))
        self.tqdm = tqdm(
            total=until,
            disable=not print_progress,
            colour='green',
            bar_format=(
                None
                if print_progress != 'individual'
                else "Total:%s {percentage:3.0f}%% |{bar}| %s{elapsed}<{remaining}" %
                    (" " * (max_sim_id_len - 11), "  " * until_len)
            ),
            unit='steps',
        )
        for sid, sim in self.sims.items():
            sim.tqdm = tqdm(
                total=until,
                desc=sid,
                bar_format="{desc:>%i} |{bar}| {n_fmt:>%i}/{total_fmt}{postfix:10}" %
                    (max_sim_id_len, until_len),
                leave=False,
                disable=print_progress != 'individual',
            )
        import mosaik._debug as dbg  # always import, enable when requested
        if self._debug:
            dbg.enable()
        success = False
        try:
            util.sync_process(scheduler.run(self, until, rt_factor, rt_strict,
                                            lazy_stepping),
                              self)
            success = True
        except KeyboardInterrupt:
            logger.info('Simulation canceled. Terminating ...')
        finally:
            for sid, sim in self.sims.items():
                sim.tqdm.close()
            self.tqdm.close()
            self.shutdown()
            if self._debug:
                dbg.disable()
            if success:
                logger.info('Simulation finished successfully.')

    def detect_unresolved_cycles(self):
        cycles = list(networkx.simple_cycles(self.df_graph))
        for cycle in cycles:
            sim_pairs = list(zip(cycle, cycle[1:] + [cycle[0]]))
            loop_breaker = [self.df_graph[src_id][dest_id]['weak'] or
                            self.df_graph[src_id][dest_id]['time_shifted'] for
                            src_id, dest_id in sim_pairs]
            if not any(loop_breaker):
                raise ScenarioError('Scenario has unresolved cyclic '
                                    f'dependencies: {sorted(cycle)}. Use options '
                                    '"time-shifted" or "weak" for resolution.')
            is_weak = [self.df_graph[src_id][dest_id]['weak']
                       for src_id, dest_id in sim_pairs]
            if sum(is_weak) > 1:
                raise ScenarioError('Maximum one weak connection is allowed in'
                                    ' an elementary cycle, but there are '
                                    f'actually {sum(is_weak)} in '
                                    f'{sorted(cycle)}.')

    def cache_trigger_cycles(self):
        cycles = list(networkx.simple_cycles(self.trigger_graph))
        for sim in self.sims.values():
            for cycle in cycles:
                if sim.sid in cycle:
                    edge_ids = list(zip(cycle, cycle[1:] + [cycle[0]]))
                    cycle_edges = [self.df_graph.get_edge_data(src_id, dest_id)
                                   for src_id, dest_id in edge_ids]
                    trigger_cycle = {'sids': sorted(cycle)}
                    min_cycle_length = sum(
                        [edge['time_shifted'] for edge in cycle_edges])
                    trigger_cycle['min_length'] = min_cycle_length
                    ind_sim = cycle.index(sim.sid)
                    out_edge = cycle_edges[ind_sim]
                    suc_sid = edge_ids[ind_sim][1]
                    activators = []
                    for src_eid, dest_eid, attrs in out_edge['dataflows']:
                        dest_model = \
                            networkx.get_node_attributes(self.entity_graph,
                                                         'type')[
                                FULL_ID % (suc_sid, dest_eid)]
                        dest_trigger = \
                        self.sims[suc_sid].meta['models'][dest_model][
                            'trigger']
                        for src_attr, dest_attr in attrs:
                            if dest_attr in dest_trigger:
                                activators.append((src_eid, src_attr))
                    trigger_cycle['activators'] = activators
                    in_edge = (cycle_edges[ind_sim - 1] if ind_sim != 0
                               else cycle_edges[-1])
                    trigger_cycle['in_edge'] = in_edge
                    in_edge['loop_closing'] = True
                    trigger_cycle['time'] = -1
                    trigger_cycle['count'] = 0
                    sim.trigger_cycles.append(trigger_cycle)

    def cache_dependencies(self):
        for sid, sim in self.sims.items():
            sim.predecessors = {}
            for pre_sid in self.df_graph.predecessors(sid):
                pre_sim = self.sims[pre_sid]
                edge = self.df_graph[pre_sid][sid]
                sim.predecessors[pre_sid] = (pre_sim, edge)

            sim.successors = {}
            for suc_sid in self.df_graph.successors(sid):
                suc_sim = self.sims[suc_sid]
                edge = self.df_graph[sid][suc_sid]
                sim.successors[suc_sid] = (suc_sim, edge)

    def cache_related_sims(self):
        all_sims = self.sims.values()
        for sim in all_sims:
            sim.related_sims = [isim for isim in all_sims if isim != sim]

    def cache_triggering_ancestors(self):
        for sim in self.sims.values():
            triggering_ancestors = sim.triggering_ancestors = []
            ancestors = list(networkx.ancestors(self.trigger_graph, sim.sid))
            for anc_sid in ancestors:
                paths = networkx.all_simple_edge_paths(self.trigger_graph,
                                                       anc_sid, sim.sid)
                distances = []
                for edges in paths:
                    distance = 0
                    for edge in edges:
                        edge = self.df_graph[edge[0]][edge[1]]
                        distance += edge['time_shifted'] or edge['weak']
                    distances.append(distance)
                distance = min(distances)
                triggering_ancestors.append((anc_sid, not distance))

    def create_simulator_ranking(self):
        """
        Deduce a simulator ranking from a topological sort of the df_graph.
        """
        graph_tmp = self.df_graph.copy()
        loop_edges = [(u, v) for (u, v, w) in graph_tmp.edges.data(True) if
                      w['time_shifted'] or w['weak']]
        graph_tmp.remove_edges_from(loop_edges)
        topo_sort = list(networkx.topological_sort(graph_tmp))
        for rank, sid in enumerate(topo_sort):
            self.sims[sid].rank = rank

    def shutdown(self):
        """
        Shut-down all simulators and close the server socket.
        """
        for sim in self.sims.values():
            util.sync_process(sim.stop(), self, ignore_errors=True)

        if self.srv_sock is not None:
            self.srv_sock.close()
            self.srv_sock = None

    def _check_attributes(self,
        src: Entity,
        dest: Entity,
        attr_pairs: Iterable[Tuple[Attr, Attr]],
    ) -> Iterable[Tuple[Entity, Attr]]:
        """
        Check if *src* and *dest* have the attributes in *attr_pairs*.

        Raise a :exc:`~mosaik.exceptions.ScenarioError` if an attribute does
        not exist. Exception: If the meta data for *dest* declares
        ``'any_inputs': True``.
        """
        entities = [src, dest]
        emeta = [e.sim.meta['models'][e.type] for e in entities]
        any_inputs = [False, emeta[1]['any_inputs']]
        attr_errors = []
        for attr_pair in attr_pairs:
            for i, attr in enumerate(attr_pair):
                if not (any_inputs[i] or attr in emeta[i]['attrs']):
                    attr_errors.append((entities[i], attr))
        return attr_errors

<<<<<<< HEAD
    def _classify_connections(self, src, dest, attr_pairs):
=======
    def _check_attributes_values(self, src, dest, attr_pairs):
        """
        Check if *src* and *dest* attributes in *attr_pairs* are a combination of
        persistent and trigger or non-persistent and non-trigger.

        """
        entities = [src, dest]
        emeta = [e.sim.meta['models'][e.type] for e in entities]
        non_persistent = set(emeta[0]['attrs']).difference(emeta[0]['persistent'])
        non_trigger = set(emeta[1]['attrs']).difference(emeta[1]['trigger'])
        for attr_pair in attr_pairs:
            if (attr_pair[1] in emeta[1]['trigger']) and (attr_pair[0] in emeta[0]['persistent']):
                logger.warning('A connection between persistent and trigger attributes is not recommended.'
                               'This might cause problems in the simulation!')
            elif (attr_pair[1] in non_trigger) and (attr_pair[0] in non_persistent):
                logger.warning('A connection between non-persistent and non-trigger attributes is not recommended. '
                               'This might cause problems in the simulation!')

    def _classify_connections_with_cache(self,
        src: Entity,
        dest: Entity,
        attr_pairs: Iterable[Tuple[Attr, Attr]],
    ) -> Tuple[
        bool,
        Iterable[Tuple[Attr, Attr]],
        Iterable[Tuple[Attr, Attr]],
        Iterable[Tuple[Attr, Attr]],
        Iterable[Tuple[Attr, Attr]],
    ]:
        """
        Classifies the connection by analyzing the model's meta data with
        enabled cache, i.e. if it triggers a step of the destination, how the
        data is cached, and if it's persistent and need's to be saved in the
         input_memory.
        """
        entities = [src, dest]
        emeta = [e.sim.meta['models'][e.type] for e in entities]
        any_inputs = [False, emeta[1]['any_inputs']]
        any_trigger = False
        cached = []
        time_buffered = []
        memorized = []
        persistent = []

        for attr_pair in attr_pairs:
            trigger = (attr_pair[1] in emeta[1]['trigger'] or (
                any_inputs[1] and dest.sim.meta['type'] == 'event-based'))
            if trigger:
                any_trigger = True

            is_persistent = attr_pair[0] in emeta[0]['persistent']
            if is_persistent:
                persistent.append(attr_pair)
            if src.sim.meta['type'] != 'time-based':
                time_buffered.append(attr_pair)
                if is_persistent:
                    memorized.append(attr_pair)
            else:
                cached.append(attr_pair)
        return (any_trigger, tuple(cached), tuple(time_buffered),
                tuple(memorized), tuple(persistent))

    def _classify_connections_without_cache(self,
        src: Entity,
        dest: Entity,
        attr_pairs: Iterable[Tuple[Attr, Attr]],
    ) -> Tuple[
        bool,
        Iterable[Tuple[Attr, Attr]],
        Iterable[Tuple[Attr, Attr]],
        Iterable[Tuple[Attr, Attr]],
    ]:
>>>>>>> 5cccd7b1
        """
        Classifies the connection by analyzing the model's meta data,
        i.e. if it triggers a step of the destination, if the attributes are
         persistent and need to be saved in the input_memory.
        """
        src_emeta, dest_emeta = [e.sim.meta['models'][e.type] for e in (src, dest)]
        trigger = any(
            dest_attr in dest_emeta["trigger"]
            or (dest_emeta["any_inputs"] and dest.sim.meta["type"] == "event-based")
            for _, dest_attr in attr_pairs
        )
        persistent = tuple(
            attr_pair
            for attr_pair in attr_pairs 
            if attr_pair[0] in src_emeta['persistent']
        )

        return trigger, persistent


class ModelFactory():
    """
    This is a facade for a simulator *sim* that allows the user to create
    new model instances (entities) within that simulator.

    For every model that a simulator publicly exposes, the ``ModelFactory``
    provides a :class:`ModelMock` attribute that actually creates the entities.

    If you access an attribute that is not a model or if the model is not
    marked as *public*, an :exc:`~mosaik.exceptions.ScenarioError` is raised.
    """

    def __init__(self, world: World, sim: simmanager.SimProxy):
        self.meta = sim.meta
        self._world = world
        self._env = world.env
        self._sim = sim

        # Create a ModelMock for every public model
        for model, props in self.meta['models'].items():
            if props['public']:
                setattr(self, model, ModelMock(self._world, model, self._sim))

        # Bind extra_methods to this instance:
        for meth in self.meta['extra_methods']:
            # We need get_wrapper() in order to avoid problems with scoping
            # of the name "meth". Without it, "meth" would be the same for all
            # wrappers.
            def get_wrapper(sim, meth):
                def wrapper(*args, **kwargs):
                    return util.sync_call(sim, meth, args, kwargs)
                wrapper.__name__ = meth
                return wrapper

            setattr(self, meth, get_wrapper(sim, meth))

    def __getattr__(self, name):
        # Implemented in order to improve error messages.
        models = self.meta['models']
        if name in models and not models[name]['public']:
            raise AttributeError('Model "%s" is not public.' % name)
        else:
            raise AttributeError('Model factory for "%s" has no model and no '
                                 'function "%s".' % (self._sim.sid, name))


class ModelMock(object):
    """
    Instances of this class are exposed as attributes of
    :class:`ModelFactory` and allow the instantiation of simulator models.

    You can *call* an instance of this class to create exactly one entity:
    ``sim.ModelName(x=23)``. Alternatively, you can use the :meth:`create()`
    method to create multiple entities with the same set of parameters at once:
    ``sim.ModelName.create(3, x=23)``.
    """

    def __init__(self, world: World, name: str, sim: simmanager.SimProxy):
        self._world = world
        self._env = world.env
        self._name = name
        self._sim = sim
        self._sim_id = sim.sid
        self._params = sim.meta['models'][name]['params']

    def __call__(self, **model_params):
        """
        Call :meth:`create()` to instantiate one model.
        """
        self._check_params(**model_params)
        return self.create(1, **model_params)[0]

    def create(self, num: int, **model_params):
        """
        Create *num* entities with the specified *model_params* and return
        a list with the entity dicts.

        The returned list of entities is the same as returned by
        :meth:`mosaik_api.Simulator.create()`, but the simulator is prepended
        to every entity ID to make them globally unique.
        """
        self._check_params(**model_params)

        entities = util.sync_call(self._sim, 'create', [num, self._name],
                                  model_params)
        assert len(entities) == num, (
                '%d entities were requested but %d were created.' %
                (num, len(entities)))

        return self._make_entities(entities, assert_type=self._name)

    def _check_params(self, **model_params):
        expected_params = list(self._params)
        for param in model_params:
            if param not in expected_params:
                raise TypeError("create() got an unexpected keyword argument "
                                "'%s'" % param)
            expected_params.remove(param)

    def _make_entities(self, entity_dicts, assert_type=None):
        """
        Recursively create lists of :class:`Entity` instance from a list
        of *entity_dicts*.
        """
        sim_name = self._sim.name
        sim_id = self._sim_id
        entity_graph = self._world.entity_graph

        entity_set = []
        for e in entity_dicts:
            self._assert_model_type(assert_type, e)

            children = e.get('children', [])
            if children:
                children = self._make_entities(children)
            entity = Entity(sim_id, e['eid'], sim_name, e['type'], children,
                            self._sim)

            entity_set.append(entity)
            entity_graph.add_node(entity.full_id, sim=sim_name, type=e['type'])
            for rel in e.get('rel', []):
                entity_graph.add_edge(entity.full_id, FULL_ID % (sim_id, rel))

        return entity_set

    def _assert_model_type(self, assert_type, e):
        """
        Assert that entity *e* has either type *assert_type* if is not none
        or else any valid type.
        """
        if assert_type is not None:
            assert e['type'] == assert_type, (
                    'Entity "%s" has the wrong type: "%s"; "%s" required.' %
                    (e['eid'], e['type'], assert_type))
        else:
            assert e['type'] in self._sim.meta['models'], (
                    'Type "%s" of entity "%s" not found in sim\'s meta data.' %
                    (e['type'], e['eid']))


class Entity(object):
    """
    An entity represents an instance of a simulation model within mosaik.
    """
    __slots__ = ['sid', 'eid', 'sim_name', 'type', 'children', 'sim']
    sid: SimId
    eid: EntityId
    sim_name: str
    type: str
    children: Iterable[Entity]
    sim: simmanager.SimProxy

    def __init__(self, sid, eid, sim_name, type, children, sim):
        self.sid = sid
        """The ID of the simulator this entity belongs to."""

        self.eid = eid
        """The entity's ID."""

        self.sim_name = sim_name
        """The entity's simulator name."""

        self.type = type
        """The entity's type (or class)."""

        self.children = children if children is not None else set()
        """An entity set containing subordinate entities."""

        self.sim = sim
        """The :class:`~mosaik.simmanager.SimProxy` containing the entity."""

    @property
    def full_id(self) -> FullId:
        """
        Full, globally unique entity id ``sid.eid``.
        """
        return FULL_ID % (self.sid, self.eid)

    def __str__(self):
        return '%s(%s)' % (self.__class__.__name__, ', '.join([
            repr(self.sid), repr(self.eid), repr(self.sim_name), self.type]))

    def __repr__(self):
        return '%s(%s)' % (self.__class__.__name__, ', '.join([
            repr(self.sid), repr(self.eid), repr(self.sim_name), self.type,
            repr(self.children), repr(self.sim)]))<|MERGE_RESOLUTION|>--- conflicted
+++ resolved
@@ -21,15 +21,12 @@
 from mosaik import scheduler
 from mosaik import util
 from mosaik.exceptions import ScenarioError, SimulationError
-
-<<<<<<< HEAD
 from mosaik.attribute_caches import NonPersistentInput, OutputCache, PersistentInput
-=======
+
 from typing import TYPE_CHECKING
 if TYPE_CHECKING:
     from typing import Any, Dict, Iterable, List, Literal, Optional, Tuple, TypedDict, Union
     from simpy.events import Event
->>>>>>> 5cccd7b1
 
 
 backend = simmanager.backend
@@ -168,10 +165,6 @@
     that this increases the memory consumption and simulation time.
     """
 
-<<<<<<< HEAD
-    def __init__(self, sim_config, mosaik_config=None, time_resolution=1.,
-                 debug=False, max_loop_iterations=100):
-=======
     until: int
     """The time until which this simulation will run."""
     rt_factor: Optional[float]
@@ -191,10 +184,8 @@
         mosaik_config=None,
         time_resolution: float = 1.,
         debug: bool = False,
-        cache: bool = True,
         max_loop_iterations: int = 100
     ):
->>>>>>> 5cccd7b1
         self.sim_config = sim_config
         """The config dictionary that tells mosaik how to start a simulator."""
 
@@ -206,7 +197,7 @@
         self.time_resolution = time_resolution
         """An optional global *time_resolution* (in seconds) for the scenario, 
         which tells the simulators what the integer time step means in seconds.
-         Its default value is 1., meaning one integer step corresponds to one 
+        Its default value is 1., meaning one integer step corresponds to one 
         second simulated time."""
 
         self.max_loop_iterations = max_loop_iterations
@@ -328,17 +319,19 @@
             raise ScenarioError('At least one attribute does not exist: %s' %
                                 ', '.join('%s.%s' % x for x in missing_attrs))
 
-<<<<<<< HEAD
-        trigger, persistent = self._classify_connections(src, dest, attr_pairs)
+        # Check dataflow connection (non-)persistent --> (non-)trigger
+        self._check_attributes_values(src, dest, expanded_attrs)
+
+        trigger, persistent = self._classify_connections(src, dest, expanded_attrs)
 
         if time_shifted:
             # TODO: If an attribute is connected to several inputs with time-hifts,
             # initial data needs to be given for each instance. In this case, the
-            # las given value "wins". Consider checking for consistency or not 
+            # last given value "wins". Consider checking for consistency or not 
             # requiring repeated values. (Previoutly, seperate values could be given
             # for each instance but as the values afterwards will always be the same
             # this does not make much sense.)
-            src_attrs = set(a[0] for a in attr_pairs)
+            src_attrs = set(a[0] for a in expanded_attrs)
             given_inits = set(initial_data.keys())
             missing_inits = src_attrs.difference(given_inits)
             if missing_inits:
@@ -353,35 +346,6 @@
                     f'{", ".join(superfluous_inits)} but these attributes are not '
                     f'being connected.'
                 )
-=======
-        # Check dataflow connection (non-)persistent --> (non-)trigger
-        self._check_attributes_values(src, dest, attr_pairs)
-
-        if self._df_cache is not None:
-            trigger, cached, time_buffered, memorized, persistent = \
-                self._classify_connections_with_cache(src, dest, expanded_attrs)
-        else:
-            trigger, time_buffered, memorized, persistent = \
-                self._classify_connections_without_cache(src, dest, expanded_attrs)
-            cached = []
-
-        if time_shifted:
-            if type(initial_data) is not dict or initial_data == {}:
-                raise ScenarioError('Time shifted connections have to be '
-                                    'set with default inputs for the first step.')
-            # list for assertion of correct assignment:
-            check_attrs = [a[0] for a in expanded_attrs]
-            # Set default values for first data exchange:
-            for attr, val in initial_data.items():
-                if attr not in check_attrs:
-                    raise ScenarioError('Incorrect attr "%s" in "initial_data".'
-                                        % attr)
-
-                if self._df_cache is not None:
-                    self._df_cache[-1].setdefault(src.sid, {})
-                    self._df_cache[-1][src.sid].setdefault(src.eid, {})
-                    self._df_cache[-1][src.sid][src.eid][attr] = val
->>>>>>> 5cccd7b1
 
         pred_waiting = async_requests
 
@@ -407,32 +371,11 @@
         for src_attr, dest_attr in attr_pairs:
             src.sim.buffered_output.setdefault((src.eid, src_attr), []).append(
                 (dest.sid, dest.eid, dest_attr))
-<<<<<<< HEAD
             output_cache = src.sim.outputs.setdefault((src.eid, src_attr), OutputCache())
             if src_attr in initial_data:
                 output_cache.add(0, initial_data[src_attr])
             if (src_attr, dest_attr) in persistent:
                 input_cache = PersistentInput(output_cache)
-=======
-
-        if weak:
-            for src_attr, dest_attr in persistent:
-                try:
-                    dest.sim.input_buffer.setdefault(dest.eid, {}).setdefault(
-                        dest_attr, {})[
-                        FULL_ID % (src.sid, src.eid)] = initial_data[src_attr]
-                except KeyError:
-                    raise ScenarioError('Weak connections of persistent '
-                                        'attributes have to be set with '
-                                        'default inputs for the first step. '
-                                        f'{src_attr} is missing for connection'
-                                        f' from {FULL_ID % (src.sid, src.eid)} '
-                                        f'to {FULL_ID % (dest.sid, dest.eid)}.')
-
-        for src_attr, dest_attr in memorized:
-            if weak or time_shifted:
-                init_val = initial_data[src_attr]
->>>>>>> 5cccd7b1
             else:
                 input_cache = NonPersistentInput(output_cache)
 
@@ -740,9 +683,6 @@
                     attr_errors.append((entities[i], attr))
         return attr_errors
 
-<<<<<<< HEAD
-    def _classify_connections(self, src, dest, attr_pairs):
-=======
     def _check_attributes_values(self, src, dest, attr_pairs):
         """
         Check if *src* and *dest* attributes in *attr_pairs* are a combination of
@@ -761,61 +701,15 @@
                 logger.warning('A connection between non-persistent and non-trigger attributes is not recommended. '
                                'This might cause problems in the simulation!')
 
-    def _classify_connections_with_cache(self,
+
+    def _classify_connections(self,
         src: Entity,
         dest: Entity,
         attr_pairs: Iterable[Tuple[Attr, Attr]],
     ) -> Tuple[
         bool,
         Iterable[Tuple[Attr, Attr]],
-        Iterable[Tuple[Attr, Attr]],
-        Iterable[Tuple[Attr, Attr]],
-        Iterable[Tuple[Attr, Attr]],
     ]:
-        """
-        Classifies the connection by analyzing the model's meta data with
-        enabled cache, i.e. if it triggers a step of the destination, how the
-        data is cached, and if it's persistent and need's to be saved in the
-         input_memory.
-        """
-        entities = [src, dest]
-        emeta = [e.sim.meta['models'][e.type] for e in entities]
-        any_inputs = [False, emeta[1]['any_inputs']]
-        any_trigger = False
-        cached = []
-        time_buffered = []
-        memorized = []
-        persistent = []
-
-        for attr_pair in attr_pairs:
-            trigger = (attr_pair[1] in emeta[1]['trigger'] or (
-                any_inputs[1] and dest.sim.meta['type'] == 'event-based'))
-            if trigger:
-                any_trigger = True
-
-            is_persistent = attr_pair[0] in emeta[0]['persistent']
-            if is_persistent:
-                persistent.append(attr_pair)
-            if src.sim.meta['type'] != 'time-based':
-                time_buffered.append(attr_pair)
-                if is_persistent:
-                    memorized.append(attr_pair)
-            else:
-                cached.append(attr_pair)
-        return (any_trigger, tuple(cached), tuple(time_buffered),
-                tuple(memorized), tuple(persistent))
-
-    def _classify_connections_without_cache(self,
-        src: Entity,
-        dest: Entity,
-        attr_pairs: Iterable[Tuple[Attr, Attr]],
-    ) -> Tuple[
-        bool,
-        Iterable[Tuple[Attr, Attr]],
-        Iterable[Tuple[Attr, Attr]],
-        Iterable[Tuple[Attr, Attr]],
-    ]:
->>>>>>> 5cccd7b1
         """
         Classifies the connection by analyzing the model's meta data,
         i.e. if it triggers a step of the destination, if the attributes are
