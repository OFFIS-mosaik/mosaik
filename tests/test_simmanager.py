--- conflicted
+++ resolved
@@ -93,8 +93,7 @@
     ret = world.loop.run_until_complete(
         simmanager.start(world, "ExampleSimC", "0", 1.0, {})
     )
-<<<<<<< HEAD
-    assert ret == Proxy
+    assert ret == proxy
 
 
 def test_start_wrong_api_version(world: World, monkeypatch):
@@ -109,9 +108,6 @@
         "(1000.0) is too new for this version of mosaik. Maybe a newer version of the "
         "mosaik package is available to be used in your scenario?"
     )
-=======
-    assert ret == proxy
->>>>>>> cbb9aa83
 
 
 def test_start_in_process(world):
