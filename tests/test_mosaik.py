"""
Test a complete mosaik simulation using mosaik as a library.

"""
import importlib
import glob
import os
import time

import networkx as nx
import pytest

from mosaik import scenario

sim_config = {
    'local': {
        **{char: {'python': 'example_sim.mosaik:ExampleSim'} for char in 'ABCDE'},
        'MAS': {'python': 'example_mas.mosaik:ExampleMas'}
    },
    'remote': {
        **{char: {'cmd': 'pyexamplesim %(addr)s'} for char in 'ABCDE'},
        'MAS': {'cmd': 'pyexamplemas %(addr)s'}
    },
    'generic': {
        **{char: {'python': 'tests.simulators.generic_test_simulator:TestSim'}
        for char in 'ABCDE'},
        'LoopSim': {
            'python': 'tests.simulators.loop_simulators.loop_simulator:LoopSim',
        },
    },
    'generic_remote': {
        char: {'cmd': '%(python)s tests/simulators/generic_test_simulator.py %(addr)s'}
        for char in 'ABCDE'
    },
    'loop': {
        'LoopSim': {
            'python': 'tests.simulators.loop_simulators.loop_simulator:LoopSim',
        },
        'EchoSim': {
            'python': 'tests.simulators.loop_simulators.echo_simulator:EchoSim',
        },
    }
}

# We test most scenarios with local simulators and only the most complex ones
# and where it is necessary with remote simulators to save some time (starting
# procs is quite expensive).

test_cases = [os.path.basename(file)[0:-3]  # remove ".py" at the end
              for file in os.listdir('tests/scenarios')
              if not file.startswith('__')]


<<<<<<< HEAD
@pytest.mark.parametrize('fixture', test_cases)
def test_mosaik(fixture):
    if fixture in ['scenario_22', 'scenario_27']:
        pytest.skip("Can't handle same-time loops yet.")
    if fixture in ['scenario_6']:
        pytest.skip("Async requests are not handled.")

    fixture = importlib.import_module('tests.fixtures.%s' % fixture)
    world = scenario.World(sim_config[fixture.CONFIG], debug=True)
=======
@pytest.mark.parametrize('scenario_name', test_cases)
@pytest.mark.parametrize('cache', [True, False])
def test_mosaik(scenario_name, cache):
    scenario_desc = importlib.import_module(f'tests.scenarios.{scenario_name}')
    world = scenario.World(sim_config[scenario_desc.CONFIG], debug=True, cache=cache)
>>>>>>> 5cccd7b1
    try:
        scenario_desc.create_scenario(world)
        if not hasattr(scenario_desc, 'RT_FACTOR'):
            world.run(until=scenario_desc.UNTIL)
        else:
            world.run(until=scenario_desc.UNTIL, rt_factor=scenario_desc.RT_FACTOR)

        expected_graph = nx.parse_edgelist(scenario_desc.EXECUTION_GRAPH.split('\n'),
                                           create_using=nx.DiGraph(), data=())
        for node, inputs in scenario_desc.INPUTS.items():
            expected_graph.add_node(node, inputs=inputs)

        assert world.execution_graph.adj == expected_graph.adj

        for node, data in world.execution_graph.nodes.items():
            assert data['inputs'] == expected_graph.nodes[node].get(
                'inputs', {})

        for sim in world.sims.values():
            assert sim.last_step < scenario_desc.UNTIL
            assert sim.progress >= scenario_desc.UNTIL - 1
    finally:
        world.shutdown()


@pytest.mark.parametrize('sim_config', [sim_config['local'], sim_config['remote']])
def test_call_extra_methods(sim_config):
    world = scenario.World(sim_config)
    try:
        model_a = world.start('A')
        ret = model_a.example_method(23)
    finally:
        world.shutdown()

    assert ret == 23


def test_rt_sim():
    fixture = importlib.import_module('tests.scenarios.single_self_stepping')
    world = scenario.World(sim_config['local'])
    try:
        fixture.create_scenario(world)

        factor = 0.1
        start = time.perf_counter()
        world.run(until=fixture.UNTIL, rt_factor=factor)
        duration = (time.perf_counter() - start) / factor

        assert (fixture.UNTIL - 1) < duration < fixture.UNTIL
    finally:
        world.shutdown()


@pytest.mark.parametrize('strict', [True, False])
def test_rt_sim_too_slow(strict, caplog):
    fixture = importlib.import_module('tests.scenarios.single_self_stepping')
    world = scenario.World(sim_config['local'])
    try:
        fixture.create_scenario(world)

        factor = 0.00001
        if strict:
            pytest.raises(RuntimeError, world.run, until=fixture.UNTIL,
                          rt_factor=factor, rt_strict=strict)
        else:
            world.run(until=fixture.UNTIL, rt_factor=factor, rt_strict=strict)
            assert 'too slow for real-time factor' in caplog.text
    finally:
        world.shutdown()<|MERGE_RESOLUTION|>--- conflicted
+++ resolved
@@ -51,23 +51,11 @@
               if not file.startswith('__')]
 
 
-<<<<<<< HEAD
-@pytest.mark.parametrize('fixture', test_cases)
-def test_mosaik(fixture):
-    if fixture in ['scenario_22', 'scenario_27']:
-        pytest.skip("Can't handle same-time loops yet.")
-    if fixture in ['scenario_6']:
-        pytest.skip("Async requests are not handled.")
-
-    fixture = importlib.import_module('tests.fixtures.%s' % fixture)
-    world = scenario.World(sim_config[fixture.CONFIG], debug=True)
-=======
 @pytest.mark.parametrize('scenario_name', test_cases)
 @pytest.mark.parametrize('cache', [True, False])
 def test_mosaik(scenario_name, cache):
     scenario_desc = importlib.import_module(f'tests.scenarios.{scenario_name}')
     world = scenario.World(sim_config[scenario_desc.CONFIG], debug=True, cache=cache)
->>>>>>> 5cccd7b1
     try:
         scenario_desc.create_scenario(world)
         if not hasattr(scenario_desc, 'RT_FACTOR'):
