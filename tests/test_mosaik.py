"""
Test a complete mosaik simulation using mosaik as a library.

"""
import importlib
import glob
import os
import time

import networkx as nx
import pytest

from mosaik import scenario

sim_config = {
    'local': {
        **{char: {'python': 'example_sim.mosaik:ExampleSim'} for char in 'ABCDE'},
        'MAS': {'python': 'example_mas.mosaik:ExampleMas'}
    },
    'remote': {
        **{char: {'cmd': 'pyexamplesim %(addr)s'} for char in 'ABCDE'},
        'MAS': {'cmd': 'pyexamplemas %(addr)s'}
    },
    'generic': {
        **{char: {'python': 'tests.simulators.generic_test_simulator:TestSim'}
        for char in 'ABCDE'},
        'LoopSim': {
            'python': 'tests.simulators.loop_simulators.loop_simulator:LoopSim',
        },
    },
    'generic_remote': {
        char: {'cmd': '%(python)s tests/simulators/generic_test_simulator.py %(addr)s'}
        for char in 'ABCDE'
    },
    'loop': {
        'LoopSim': {
            'python': 'tests.simulators.loop_simulators.loop_simulator:LoopSim',
        },
        'EchoSim': {
            'python': 'tests.simulators.loop_simulators.echo_simulator:EchoSim',
        },
    }
}

# We test most scenarios with local simulators and only the most complex ones
# and where it is necessary with remote simulators to save some time (starting
# procs is quite expensive).

test_cases = [os.path.basename(file)[0:-3]  # remove ".py" at the end
              for file in os.listdir('tests/scenarios')
              if not file.startswith('__')]


<<<<<<< HEAD
@pytest.mark.parametrize('fixture_name', test_cases)
@pytest.mark.parametrize('cache', [True, False])
def test_mosaik(fixture_name, cache):
    fixture = importlib.import_module('tests.fixtures.%s' % fixture_name)
    world = scenario.World(sim_config[fixture.CONFIG], debug=True, cache=cache)
=======
@pytest.mark.parametrize('scenario_name', test_cases)
@pytest.mark.parametrize('cache', [True, False])
def test_mosaik(scenario_name, cache):
    scenario_desc = importlib.import_module(f'tests.scenarios.{scenario_name}')
    world = scenario.World(sim_config[scenario_desc.CONFIG], debug=True, cache=cache)
>>>>>>> 5cccd7b1
    try:
        scenario_desc.create_scenario(world)
        if not hasattr(scenario_desc, 'RT_FACTOR'):
            world.run(until=scenario_desc.UNTIL)
        else:
            world.run(until=scenario_desc.UNTIL, rt_factor=scenario_desc.RT_FACTOR)

        expected_graph = nx.parse_edgelist(scenario_desc.EXECUTION_GRAPH.split('\n'),
                                           create_using=nx.DiGraph(), data=())
        for node, inputs in scenario_desc.INPUTS.items():
            expected_graph.add_node(node, inputs=inputs)

        assert world.execution_graph.adj == expected_graph.adj

        for node, data in world.execution_graph.nodes.items():
            assert data['inputs'] == expected_graph.nodes[node].get(
                'inputs', {})

        for sim in world.sims.values():
            assert sim.last_step < scenario_desc.UNTIL
            assert sim.progress >= scenario_desc.UNTIL - 1
    finally:
        world.shutdown()


@pytest.mark.parametrize('sim_config', [sim_config['local'], sim_config['remote']])
def test_call_extra_methods(sim_config):
    world = scenario.World(sim_config)
    try:
        model_a = world.start('A')
        ret = model_a.example_method(23)
    finally:
        world.shutdown()

    assert ret == 23


def test_rt_sim():
    fixture = importlib.import_module('tests.scenarios.single_self_stepping')
    world = scenario.World(sim_config['local'])
    try:
        fixture.create_scenario(world)

        factor = 0.1
        start = time.perf_counter()
        world.run(until=fixture.UNTIL, rt_factor=factor)
        duration = (time.perf_counter() - start) / factor

        assert (fixture.UNTIL - 1) < duration < fixture.UNTIL
    finally:
        world.shutdown()


@pytest.mark.parametrize('strict', [True, False])
def test_rt_sim_too_slow(strict, caplog):
    fixture = importlib.import_module('tests.scenarios.single_self_stepping')
    world = scenario.World(sim_config['local'])
    try:
        fixture.create_scenario(world)

        factor = 0.00001
        if strict:
            pytest.raises(RuntimeError, world.run, until=fixture.UNTIL,
                          rt_factor=factor, rt_strict=strict)
        else:
            world.run(until=fixture.UNTIL, rt_factor=factor, rt_strict=strict)
            assert 'too slow for real-time factor' in caplog.text
    finally:
        world.shutdown()<|MERGE_RESOLUTION|>--- conflicted
+++ resolved
@@ -51,19 +51,11 @@
               if not file.startswith('__')]
 
 
-<<<<<<< HEAD
-@pytest.mark.parametrize('fixture_name', test_cases)
-@pytest.mark.parametrize('cache', [True, False])
-def test_mosaik(fixture_name, cache):
-    fixture = importlib.import_module('tests.fixtures.%s' % fixture_name)
-    world = scenario.World(sim_config[fixture.CONFIG], debug=True, cache=cache)
-=======
 @pytest.mark.parametrize('scenario_name', test_cases)
 @pytest.mark.parametrize('cache', [True, False])
 def test_mosaik(scenario_name, cache):
     scenario_desc = importlib.import_module(f'tests.scenarios.{scenario_name}')
     world = scenario.World(sim_config[scenario_desc.CONFIG], debug=True, cache=cache)
->>>>>>> 5cccd7b1
     try:
         scenario_desc.create_scenario(world)
         if not hasattr(scenario_desc, 'RT_FACTOR'):
