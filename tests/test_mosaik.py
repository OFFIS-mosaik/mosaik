--- conflicted
+++ resolved
@@ -20,114 +20,12 @@
 from mosaik import scenario, _debug
 from mosaik.tiered_time import TieredTime
 
-<<<<<<< HEAD
 from tests.scenarios.conftest import SIM_CONFIG
-
-# VENV = os.path.dirname(sys.executable)
-
-# SIM_CONFIG: Dict[str, scenario.SimConfig] = {
-#     'local': {
-#         **{char: {'python': 'example_sim.mosaik:ExampleSim'} for char in 'ABCDE'},
-#         'MAS': {'python': 'example_mas.mosaik:ExampleMas'}
-#     },
-#     'remote': {
-#         **{
-#             char: {'cmd': f'{VENV}/pyexamplesim %(addr)s'}
-#             for char in 'ABCDE'
-#         },
-#         'MAS': {'cmd': f'{VENV}/pyexamplemas %(addr)s'}
-#     },
-#     'generic': {
-#         **{char: {'python': 'tests.simulators.generic_test_simulator:TestSim'}
-#         for char in 'ABCDE'},
-#         'LoopSim': {
-#             'python': 'tests.simulators.loop_simulators.loop_simulator:LoopSim',
-#         },
-#         'FixedOut': {'python': 'tests.simulators.fixed_output_sim:FixedOutputSim'},
-#     },
-#     'generic_remote': {
-#         char: {'cmd': '%(python)s tests/simulators/generic_test_simulator.py %(addr)s'}
-#         for char in 'ABCDE'
-#     },
-#     'loop': {
-#         'LoopSim': {
-#             'python': 'tests.simulators.loop_simulators.loop_simulator:LoopSim',
-#         },
-#         'EchoSim': {
-#             'python': 'tests.simulators.loop_simulators.echo_simulator:EchoSim',
-#         },
-#     }
-# }
 
 
 @pytest.mark.parametrize('sim_name', ["Local", "Remote"])
 def test_call_extra_methods(sim_name: str):
     world = scenario.World(SIM_CONFIG)
-=======
-VENV = os.path.dirname(sys.executable)
-
-SIM_CONFIG: Dict[str, scenario.SimConfig] = {
-    'local': {
-        **{char: {'python': 'example_sim.mosaik:ExampleSim'} for char in 'ABCDE'},
-        'MAS': {'python': 'example_mas.mosaik:ExampleMas'}
-    },
-    'remote': {
-        **{
-            char: {'cmd': f'{VENV}/pyexamplesim %(addr)s'}
-            for char in 'ABCDE'
-        },
-        'MAS': {'cmd': f'{VENV}/pyexamplemas %(addr)s'}
-    },
-    'generic': {
-        **{char: {'python': 'tests.simulators.generic_test_simulator:TestSim'}
-        for char in 'ABCDE'},
-        'LoopSim': {
-            'python': 'tests.simulators.loop_simulators.loop_simulator:LoopSim',
-        },
-        'FixedOut': {'python': 'tests.simulators.fixed_output_sim:FixedOutputSim'},
-    },
-    'generic_remote': {
-        char: {'cmd': '%(python)s tests/simulators/generic_test_simulator.py %(addr)s'}
-        for char in 'ABCDE'
-    },
-    'loop': {
-        'LoopSim': {
-            'python': 'tests.simulators.loop_simulators.loop_simulator:LoopSim',
-        },
-        'EchoSim': {
-            'python': 'tests.simulators.loop_simulators.echo_simulator:EchoSim',
-        },
-    }
-}
-
-# We test most scenarios with local simulators and only the most complex ones
-# and where it is necessary with remote simulators to save some time (starting
-# procs is quite expensive).
-
-test_cases: List[Any] = []
-for file in os.listdir('tests/scenarios'):
-    if not (file.startswith('__') or file.startswith(".")):
-        scenario_name = os.path.basename(file)[0:-3]  # remove ".py" at the end
-        scenario_desc = importlib.import_module(f"tests.scenarios.{scenario_name}")
-        test_cases.append(
-            pytest.param(scenario_desc, marks=[
-                *([pytest.mark.weak] if getattr(scenario_desc, "WEAK", False) else []),
-            ])
-        )
-
-
-@pytest.mark.filterwarnings("ignore:Connections with async_requests")
-@pytest.mark.parametrize('scenario_desc', test_cases)
-@pytest.mark.parametrize('cache', [True, False])
-def test_mosaik(scenario_desc: ModuleType, cache: bool):
-    logger.remove()
-    logger.add(lambda msg: tqdm.write(msg, end=""), colorize=True)
-    if cache in getattr(scenario_desc, 'SKIP', []):
-        pytest.skip()
-    if cache in getattr(scenario_desc, 'XFAIL', []):
-        pytest.xfail()
-    world = scenario.World(SIM_CONFIG[scenario_desc.CONFIG], debug=True, cache=cache)
->>>>>>> 38d079cf
     try:
         model_a = world.start(sim_name)
         ret = model_a.example_method(23)
